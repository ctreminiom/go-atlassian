--- conflicted
+++ resolved
@@ -2,16 +2,7 @@
   status:
     patch:
       default:
-<<<<<<< HEAD
-        target: 90%
-    project:                   # measuring the overall project coverage
-        default:                 # context, you can create multiple ones with custom titles
-          target: 90%             # specify the target coverage for each commit status
-  
-
-=======
         target: 80%
     project:                   # measuring the overall project coverage
       default:                 # context, you can create multiple ones with custom titles
-        target: 90%             # specify the target coverage for each commit status
->>>>>>> b2d17454
+        target: 90%             # specify the target coverage for each commit status