module github.com/ctreminiom/go-atlassian

go 1.18

require (
<<<<<<< HEAD
	github.com/google/uuid v1.4.0
	github.com/imdario/mergo v0.3.16
	github.com/stretchr/testify v1.8.4
	github.com/tidwall/gjson v1.17.0
)

require (
	github.com/davecgh/go-spew v1.1.1 // indirect
	github.com/pmezard/go-difflib v1.0.0 // indirect
	github.com/stretchr/objx v0.5.0 // indirect
	github.com/tidwall/match v1.1.1 // indirect
	github.com/tidwall/pretty v1.2.0 // indirect
	gopkg.in/yaml.v3 v3.0.1 // indirect
=======
	dario.cat/mergo v1.0.0
	github.com/google/uuid v1.6.0
	github.com/stretchr/testify v1.9.0
	github.com/tidwall/gjson v1.17.1
>>>>>>> ec97dc8d
)<|MERGE_RESOLUTION|>--- conflicted
+++ resolved
@@ -3,11 +3,10 @@
 go 1.18
 
 require (
-<<<<<<< HEAD
-	github.com/google/uuid v1.4.0
-	github.com/imdario/mergo v0.3.16
-	github.com/stretchr/testify v1.8.4
-	github.com/tidwall/gjson v1.17.0
+	dario.cat/mergo v1.0.0
+	github.com/google/uuid v1.6.0
+	github.com/stretchr/testify v1.9.0
+	github.com/tidwall/gjson v1.17.1
 )
 
 require (
@@ -17,10 +16,4 @@
 	github.com/tidwall/match v1.1.1 // indirect
 	github.com/tidwall/pretty v1.2.0 // indirect
 	gopkg.in/yaml.v3 v3.0.1 // indirect
-=======
-	dario.cat/mergo v1.0.0
-	github.com/google/uuid v1.6.0
-	github.com/stretchr/testify v1.9.0
-	github.com/tidwall/gjson v1.17.1
->>>>>>> ec97dc8d
 )