--- conflicted
+++ resolved
@@ -1,12 +1,6 @@
 module github.com/ctreminiom/go-atlassian/v2
 
-<<<<<<< HEAD
 go 1.22
-
-toolchain go1.23.1
-=======
-go 1.21
->>>>>>> 19d15519
 
 require (
 	dario.cat/mergo v1.0.2
