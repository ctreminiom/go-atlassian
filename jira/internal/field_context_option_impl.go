--- conflicted
+++ resolved
@@ -134,13 +134,8 @@
 		return nil, nil, model.ErrNoFieldID
 	}
 
-<<<<<<< HEAD
-	if contextID == 0 {
-		return nil, nil, model.ErrNoFieldContextIDError
-=======
-	if contextId == 0 {
+	if contextID == 0 {
 		return nil, nil, model.ErrNoFieldContextID
->>>>>>> 7989fbb2
 	}
 
 	endpoint := fmt.Sprintf("rest/api/%v/field/%v/context/%v/option", i.version, fieldID, contextID)
@@ -161,21 +156,12 @@
 
 func (i *internalIssueFieldContextOptionServiceImpl) Update(ctx context.Context, fieldID string, contextID int, payload *model.FieldContextOptionListScheme) (*model.FieldContextOptionListScheme, *model.ResponseScheme, error) {
 
-<<<<<<< HEAD
-	if fieldID == "" {
-		return nil, nil, model.ErrNoFieldIDError
-	}
-
-	if contextID == 0 {
-		return nil, nil, model.ErrNoFieldContextIDError
-=======
-	if fieldId == "" {
+	if fieldID == "" {
 		return nil, nil, model.ErrNoFieldID
 	}
 
-	if contextId == 0 {
+	if contextID == 0 {
 		return nil, nil, model.ErrNoFieldContextID
->>>>>>> 7989fbb2
 	}
 
 	endpoint := fmt.Sprintf("rest/api/%v/field/%v/context/%v/option", i.version, fieldID, contextID)
@@ -196,58 +182,36 @@
 
 func (i *internalIssueFieldContextOptionServiceImpl) Delete(ctx context.Context, fieldID string, contextID, optionID int) (*model.ResponseScheme, error) {
 
-<<<<<<< HEAD
-	if fieldID == "" {
-		return nil, model.ErrNoFieldIDError
-	}
-
-	if contextID == 0 {
-		return nil, model.ErrNoFieldContextIDError
+	if fieldID == "" {
+		return nil, model.ErrNoFieldID
+	}
+
+	if contextID == 0 {
+		return nil, model.ErrNoFieldContextID
 	}
 
 	if optionID == 0 {
-		return nil, model.ErrNoContextOptionIDError
-=======
-	if fieldId == "" {
+		return nil, model.ErrNoContextOptionID
+	}
+
+	endpoint := fmt.Sprintf("rest/api/%v/field/%v/context/%v/option/%v", i.version, fieldID, contextID, optionID)
+
+	request, err := i.c.NewRequest(ctx, http.MethodDelete, endpoint, "", nil)
+	if err != nil {
+		return nil, err
+	}
+
+	return i.c.Call(request, nil)
+}
+
+func (i *internalIssueFieldContextOptionServiceImpl) Order(ctx context.Context, fieldID string, contextID int, payload *model.OrderFieldOptionPayloadScheme) (*model.ResponseScheme, error) {
+
+	if fieldID == "" {
 		return nil, model.ErrNoFieldID
 	}
 
-	if contextId == 0 {
+	if contextID == 0 {
 		return nil, model.ErrNoFieldContextID
-	}
-
-	if optionId == 0 {
-		return nil, model.ErrNoContextOptionID
->>>>>>> 7989fbb2
-	}
-
-	endpoint := fmt.Sprintf("rest/api/%v/field/%v/context/%v/option/%v", i.version, fieldID, contextID, optionID)
-
-	request, err := i.c.NewRequest(ctx, http.MethodDelete, endpoint, "", nil)
-	if err != nil {
-		return nil, err
-	}
-
-	return i.c.Call(request, nil)
-}
-
-func (i *internalIssueFieldContextOptionServiceImpl) Order(ctx context.Context, fieldID string, contextID int, payload *model.OrderFieldOptionPayloadScheme) (*model.ResponseScheme, error) {
-
-<<<<<<< HEAD
-	if fieldID == "" {
-		return nil, model.ErrNoFieldIDError
-	}
-
-	if contextID == 0 {
-		return nil, model.ErrNoFieldContextIDError
-=======
-	if fieldId == "" {
-		return nil, model.ErrNoFieldID
-	}
-
-	if contextId == 0 {
-		return nil, model.ErrNoFieldContextID
->>>>>>> 7989fbb2
 	}
 
 	endpoint := fmt.Sprintf("rest/api/%v/field/%v/context/%v/option/move", i.version, fieldID, contextID)
