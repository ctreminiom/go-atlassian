package internal

import (
	"context"
	"fmt"
	"net/http"

	model "github.com/ctreminiom/go-atlassian/pkg/infra/models"
	"github.com/ctreminiom/go-atlassian/service"
	"github.com/ctreminiom/go-atlassian/service/jira"
)

// NewScreenTabFieldService creates a new instance of ScreenTabFieldService.
func NewScreenTabFieldService(client service.Connector, version string) (*ScreenTabFieldService, error) {

	if version == "" {
		return nil, model.ErrNoVersionProvided
	}

	return &ScreenTabFieldService{
		internalClient: &internalScreenTabFieldImpl{c: client, version: version},
	}, nil
}

// ScreenTabFieldService provides methods to manage screen tab fields in Jira Service Management.
type ScreenTabFieldService struct {
	// internalClient is the connector interface for screen tab field operations.
	internalClient jira.ScreenTabFieldConnector
}

// Gets returns all fields for a screen tab.
//
// GET /rest/api/{2-3}/screens/{screenID}/tabs/{tabID}/fields
//
// https://docs.go-atlassian.io/jira-software-cloud/screens/tabs/fields#get-all-screen-tab-fields
func (s *ScreenTabFieldService) Gets(ctx context.Context, screenID, tabID int) ([]*model.ScreenTabFieldScheme, *model.ResponseScheme, error) {
	return s.internalClient.Gets(ctx, screenID, tabID)
}

// Add adds a field to a screen tab.
//
// POST /rest/api/{2-3}/screens/{screenID}/tabs/{tabID}/fields
//
// https://docs.go-atlassian.io/jira-software-cloud/screens/tabs/fields#add-screen-tab-field
func (s *ScreenTabFieldService) Add(ctx context.Context, screenID, tabID int, fieldID string) (*model.ScreenTabFieldScheme, *model.ResponseScheme, error) {
	return s.internalClient.Add(ctx, screenID, tabID, fieldID)
}

// Remove removes a field from a screen tab.
//
// DELETE /rest/api/{2-3}/screens/{screenID}/tabs/{tabID}/fields/{fieldID}
//
// https://docs.go-atlassian.io/jira-software-cloud/screens/tabs/fields#remove-screen-tab-field
func (s *ScreenTabFieldService) Remove(ctx context.Context, screenID, tabID int, fieldID string) (*model.ResponseScheme, error) {
	return s.internalClient.Remove(ctx, screenID, tabID, fieldID)
}

// Move moves a screen tab field.
//
// If after and position are provided in the request, position is ignored.
//
// POST /rest/api/{2-3}/screens/{screenID}/tabs/{tabID}/fields/{fieldID}/move
//
// TODO: Add documentation
func (s *ScreenTabFieldService) Move(ctx context.Context, screenID, tabID int, fieldID, after, position string) (*model.ResponseScheme, error) {
	return s.internalClient.Move(ctx, screenID, tabID, fieldID, after, position)
}

type internalScreenTabFieldImpl struct {
	c       service.Connector
	version string
}

func (i *internalScreenTabFieldImpl) Gets(ctx context.Context, screenID, tabID int) ([]*model.ScreenTabFieldScheme, *model.ResponseScheme, error) {

	if screenID == 0 {
		return nil, nil, model.ErrNoScreenID
	}

	if tabID == 0 {
		return nil, nil, model.ErrNoScreenTabID
	}

	endpoint := fmt.Sprintf("rest/api/%v/screens/%v/tabs/%v/fields", i.version, screenID, tabID)

	request, err := i.c.NewRequest(ctx, http.MethodGet, endpoint, "", nil)
	if err != nil {
		return nil, nil, err
	}

	var fields []*model.ScreenTabFieldScheme
	response, err := i.c.Call(request, &fields)
	if err != nil {
		return nil, response, err
	}

	return fields, response, nil
}

func (i *internalScreenTabFieldImpl) Add(ctx context.Context, screenID, tabID int, fieldID string) (*model.ScreenTabFieldScheme, *model.ResponseScheme, error) {

	if screenID == 0 {
		return nil, nil, model.ErrNoScreenID
	}

	if tabID == 0 {
		return nil, nil, model.ErrNoScreenTabID
	}

	if fieldID == "" {
		return nil, nil, model.ErrNoFieldID
	}

	endpoint := fmt.Sprintf("rest/api/%v/screens/%v/tabs/%v/fields", i.version, screenID, tabID)

	request, err := i.c.NewRequest(ctx, http.MethodPost, endpoint, "", map[string]interface{}{"fieldId": fieldID})
	if err != nil {
		return nil, nil, err
	}

	field := new(model.ScreenTabFieldScheme)
	response, err := i.c.Call(request, field)
	if err != nil {
		return nil, response, err
	}

	return field, response, nil
}

func (i *internalScreenTabFieldImpl) Remove(ctx context.Context, screenID, tabID int, fieldID string) (*model.ResponseScheme, error) {

	if screenID == 0 {
		return nil, model.ErrNoScreenID
	}

	if tabID == 0 {
		return nil, model.ErrNoScreenTabID
	}

	if fieldID == "" {
		return nil, model.ErrNoFieldID
	}

	endpoint := fmt.Sprintf("rest/api/%v/screens/%v/tabs/%v/fields/%v", i.version, screenID, tabID, fieldID)

	request, err := i.c.NewRequest(ctx, http.MethodDelete, endpoint, "", nil)
	if err != nil {
		return nil, err
	}

	return i.c.Call(request, nil)
}

func (i *internalScreenTabFieldImpl) Move(ctx context.Context, screenID, tabID int, fieldID, after, position string) (*model.ResponseScheme, error) {

	if screenID == 0 {
		return nil, model.ErrNoScreenID
	}

	if tabID == 0 {
		return nil, model.ErrNoScreenTabID
	}

<<<<<<< HEAD
	if fieldID == "" {
		return nil, model.ErrNoFieldIDError
=======
	if fieldId == "" {
		return nil, model.ErrNoFieldID
>>>>>>> 7989fbb2
	}

	endpoint := fmt.Sprintf("rest/api/%v/screens/%v/tabs/%v/fields/%v/move", i.version, screenID, tabID, fieldID)

	request, err := i.c.NewRequest(ctx, http.MethodPost, endpoint, "", map[string]interface{}{"after": after, "position": position})
	if err != nil {
		return nil, err
	}

	return i.c.Call(request, nil)
}<|MERGE_RESOLUTION|>--- conflicted
+++ resolved
@@ -161,13 +161,8 @@
 		return nil, model.ErrNoScreenTabID
 	}
 
-<<<<<<< HEAD
 	if fieldID == "" {
-		return nil, model.ErrNoFieldIDError
-=======
-	if fieldId == "" {
 		return nil, model.ErrNoFieldID
->>>>>>> 7989fbb2
 	}
 
 	endpoint := fmt.Sprintf("rest/api/%v/screens/%v/tabs/%v/fields/%v/move", i.version, screenID, tabID, fieldID)
