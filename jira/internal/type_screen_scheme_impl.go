--- conflicted
+++ resolved
@@ -359,13 +359,8 @@
 		return nil, model.ErrNoIssueTypeScreenSchemeID
 	}
 
-<<<<<<< HEAD
 	if len(issueTypeIDs) == 0 {
-		return nil, model.ErrNoIssueTypesError
-=======
-	if len(issueTypeIds) == 0 {
 		return nil, model.ErrNoIssueTypes
->>>>>>> 7989fbb2
 	}
 
 	endpoint := fmt.Sprintf("rest/api/%v/issuetypescreenscheme/%v/mapping/remove", i.version, issueTypeScreenSchemeID)
