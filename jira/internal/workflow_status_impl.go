package internal

import (
	"context"
	"fmt"
	"net/http"
	"net/url"
	"strconv"
	"strings"

	model "github.com/ctreminiom/go-atlassian/pkg/infra/models"
	"github.com/ctreminiom/go-atlassian/service"
	"github.com/ctreminiom/go-atlassian/service/jira"
)

// NewWorkflowStatusService creates a new instance of WorkflowStatusService.
func NewWorkflowStatusService(client service.Connector, version string) (*WorkflowStatusService, error) {

	if version == "" {
		return nil, model.ErrNoVersionProvided
	}

	return &WorkflowStatusService{
		internalClient: &internalWorkflowStatusImpl{c: client, version: version},
	}, nil
}

// WorkflowStatusService provides methods to manage workflow statuses in Jira Service Management.
type WorkflowStatusService struct {
	// internalClient is the connector interface for workflow status operations.
	internalClient jira.WorkflowStatusConnector
}

// Gets returns a list of the statuses specified by one or more status IDs.
//
// GET /rest/api/{2-3}/statuses
//
// https://docs.go-atlassian.io/jira-software-cloud/workflow/status#gets-workflow-statuses
func (w *WorkflowStatusService) Gets(ctx context.Context, ids, expand []string) ([]*model.WorkflowStatusDetailScheme, *model.ResponseScheme, error) {
	return w.internalClient.Gets(ctx, ids, expand)
}

// Update updates statuses by ID.
//
// PUT /rest/api/{2-3}/statuses
//
// https://docs.go-atlassian.io/jira-software-cloud/workflow/status#update-workflow-statuses
func (w *WorkflowStatusService) Update(ctx context.Context, payload *model.WorkflowStatusPayloadScheme) (*model.ResponseScheme, error) {
	return w.internalClient.Update(ctx, payload)
}

// Create creates statuses for a global or project scope.
//
// POST /rest/api/{2-3}/statuses
//
// https://docs.go-atlassian.io/jira-software-cloud/workflow/status#create-workflow-statuses
func (w *WorkflowStatusService) Create(ctx context.Context, payload *model.WorkflowStatusPayloadScheme) ([]*model.WorkflowStatusDetailScheme, *model.ResponseScheme, error) {
	return w.internalClient.Create(ctx, payload)
}

// Delete deletes statuses by ID.
//
// DELETE /rest/api/{2-3}/statuses
//
// https://docs.go-atlassian.io/jira-software-cloud/workflow/status#delete-workflow-statuses
func (w *WorkflowStatusService) Delete(ctx context.Context, ids []string) (*model.ResponseScheme, error) {
	return w.internalClient.Delete(ctx, ids)
}

// Search returns a paginated list of statuses that match a search on name or project.
//
// GET /rest/api/{2-3}/statuses/search
//
// https://docs.go-atlassian.io/jira-software-cloud/workflow/status#search-workflow-statuses
func (w *WorkflowStatusService) Search(ctx context.Context, options *model.WorkflowStatusSearchParams, startAt, maxResults int) (*model.WorkflowStatusDetailPageScheme, *model.ResponseScheme, error) {
	return w.internalClient.Search(ctx, options, startAt, maxResults)
}

// Bulk returns a list of all statuses associated with active workflows.
//
// GET /rest/api/{2-3}/status
//
// https://docs.go-atlassian.io/jira-software-cloud/workflow/status#bulk-workflow-statuses
func (w *WorkflowStatusService) Bulk(ctx context.Context) ([]*model.StatusDetailScheme, *model.ResponseScheme, error) {
	return w.internalClient.Bulk(ctx)
}

// Get returns a status.
//
// The status must be associated with an active workflow to be returned.
//
// If a name is used on more than one status, only the status found first is returned.
//
// Therefore, identifying the status by its ID may be preferable.
//
// This operation can be accessed anonymously.
//
// GET /rest/api/{2-3}/status/{idOrName}
//
// https://docs.go-atlassian.io/jira-software-cloud/workflow/status#get-workflow-status
func (w *WorkflowStatusService) Get(ctx context.Context, idOrName string) (*model.StatusDetailScheme, *model.ResponseScheme, error) {
	return w.internalClient.Get(ctx, idOrName)
}

type internalWorkflowStatusImpl struct {
	c       service.Connector
	version string
}

func (i *internalWorkflowStatusImpl) Get(ctx context.Context, idOrName string) (*model.StatusDetailScheme, *model.ResponseScheme, error) {

	if idOrName == "" {
<<<<<<< HEAD
		return nil, nil, model.ErrNoWorkflowStatusNameOrID
=======
		return nil, nil, model.ErrNoWorkflowStatusNameOrId
>>>>>>> 7989fbb2
	}

	endpoint := fmt.Sprintf("/rest/api/%v/status/%v", i.version, idOrName)

	request, err := i.c.NewRequest(ctx, http.MethodGet, endpoint, "", nil)
	if err != nil {
		return nil, nil, err
	}

	workflowStatus := new(model.StatusDetailScheme)
	response, err := i.c.Call(request, workflowStatus)
	if err != nil {
		return nil, response, err
	}

	return workflowStatus, response, nil
}

func (i *internalWorkflowStatusImpl) Bulk(ctx context.Context) ([]*model.StatusDetailScheme, *model.ResponseScheme, error) {

	endpoint := fmt.Sprintf("/rest/api/%v/status", i.version)

	request, err := i.c.NewRequest(ctx, http.MethodGet, endpoint, "", nil)
	if err != nil {
		return nil, nil, err
	}

	var statuses []*model.StatusDetailScheme
	response, err := i.c.Call(request, &statuses)
	if err != nil {
		return nil, response, err
	}

	return statuses, response, nil
}

func (i *internalWorkflowStatusImpl) Gets(ctx context.Context, ids, expand []string) ([]*model.WorkflowStatusDetailScheme, *model.ResponseScheme, error) {

	var endpoint strings.Builder
	endpoint.WriteString(fmt.Sprintf("rest/api/%v/statuses", i.version))

	params := url.Values{}
	for _, id := range ids {
		params.Add("id", id)
	}

	if expand != nil {
		params.Add("expand", strings.Join(expand, ","))
	}

	if params.Encode() != "" {
		endpoint.WriteString(fmt.Sprintf("?%v", params.Encode()))
	}

	request, err := i.c.NewRequest(ctx, http.MethodGet, endpoint.String(), "", nil)
	if err != nil {
		return nil, nil, err
	}

	var statuses []*model.WorkflowStatusDetailScheme
	response, err := i.c.Call(request, &statuses)
	if err != nil {
		return nil, response, err
	}

	return statuses, response, nil
}

func (i *internalWorkflowStatusImpl) Update(ctx context.Context, payload *model.WorkflowStatusPayloadScheme) (*model.ResponseScheme, error) {

	endpoint := fmt.Sprintf("rest/api/%v/statuses", i.version)

	request, err := i.c.NewRequest(ctx, http.MethodPut, endpoint, "", payload)
	if err != nil {
		return nil, err
	}

	return i.c.Call(request, nil)
}

func (i *internalWorkflowStatusImpl) Create(ctx context.Context, payload *model.WorkflowStatusPayloadScheme) ([]*model.WorkflowStatusDetailScheme, *model.ResponseScheme, error) {

	if len(payload.Statuses) == 0 {
		return nil, nil, model.ErrNoWorkflowStatuses
	}

	if payload.Scope == nil {
		return nil, nil, model.ErrNoWorkflowScope
	}

	endpoint := fmt.Sprintf("rest/api/%v/statuses", i.version)

	request, err := i.c.NewRequest(ctx, http.MethodPost, endpoint, "", payload)
	if err != nil {
		return nil, nil, err
	}

	var workflowStatuses []*model.WorkflowStatusDetailScheme
	response, err := i.c.Call(request, &workflowStatuses)
	if err != nil {
		return nil, response, err
	}

	return workflowStatuses, response, nil
}

func (i *internalWorkflowStatusImpl) Delete(ctx context.Context, ids []string) (*model.ResponseScheme, error) {

	if len(ids) == 0 {
		return nil, model.ErrNoWorkflowStatuses
	}

	params := url.Values{}
	for _, id := range ids {
		params.Add("id", id)
	}

	endpoint := fmt.Sprintf("rest/api/%v/statuses?%v", i.version, params.Encode())

	request, err := i.c.NewRequest(ctx, http.MethodDelete, endpoint, "", nil)
	if err != nil {
		return nil, err
	}

	return i.c.Call(request, nil)
}

func (i *internalWorkflowStatusImpl) Search(ctx context.Context, options *model.WorkflowStatusSearchParams, startAt, maxResults int) (*model.WorkflowStatusDetailPageScheme, *model.ResponseScheme, error) {

	params := url.Values{}
	params.Add("startAt", strconv.Itoa(startAt))
	params.Add("maxResults", strconv.Itoa(maxResults))

	if options != nil {

		if options.Expand != nil {
			params.Add("expand", strings.Join(options.Expand, ","))
		}

		if options.ProjectID != "" {
			params.Add("projectId", options.ProjectID)
		}

		if options.SearchString != "" {
			params.Add("searchString", options.SearchString)
		}

		if options.StatusCategory != "" {
			params.Add("statusCategory", options.StatusCategory)
		}
	}

	endpoint := fmt.Sprintf("rest/api/%v/statuses/search?%v", i.version, params.Encode())

	request, err := i.c.NewRequest(ctx, http.MethodGet, endpoint, "", nil)
	if err != nil {
		return nil, nil, err
	}

	page := new(model.WorkflowStatusDetailPageScheme)
	response, err := i.c.Call(request, page)
	if err != nil {
		return nil, response, err
	}

	return page, response, nil
}<|MERGE_RESOLUTION|>--- conflicted
+++ resolved
@@ -110,11 +110,7 @@
 func (i *internalWorkflowStatusImpl) Get(ctx context.Context, idOrName string) (*model.StatusDetailScheme, *model.ResponseScheme, error) {
 
 	if idOrName == "" {
-<<<<<<< HEAD
 		return nil, nil, model.ErrNoWorkflowStatusNameOrID
-=======
-		return nil, nil, model.ErrNoWorkflowStatusNameOrId
->>>>>>> 7989fbb2
 	}
 
 	endpoint := fmt.Sprintf("/rest/api/%v/status/%v", i.version, idOrName)
