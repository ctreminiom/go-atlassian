package internal

import (
	"context"
	"fmt"
	"net/http"
	"net/url"
	"strconv"
	"strings"

	model "github.com/ctreminiom/go-atlassian/pkg/infra/models"
	"github.com/ctreminiom/go-atlassian/service"
	"github.com/ctreminiom/go-atlassian/service/jira"
)

// NewWorklogRichTextService creates a new instance of WorklogRichTextService.
func NewWorklogRichTextService(client service.Connector, version string) (*WorklogRichTextService, error) {

	if version == "" {
		return nil, model.ErrNoVersionProvided
	}

	return &WorklogRichTextService{
		internalClient: &internalWorklogRichTextImpl{c: client, version: version},
	}, nil
}

// WorklogRichTextService provides methods to manage worklogs in Jira Service Management.
type WorklogRichTextService struct {
	// internalClient is the connector interface for worklog operations.
	internalClient jira.WorklogRichTextConnector
}

// Gets returns worklog details for a list of worklog IDs.
//
// The returned list of worklogs is limited to 1000 items.
//
// POST /rest/api/{2-3}/worklog/list
//
// https://docs.go-atlassian.io/jira-software-cloud/issues/worklogs#get-worklogs
func (w *WorklogRichTextService) Gets(ctx context.Context, worklogIDs []int, expand []string) ([]*model.IssueWorklogRichTextScheme, *model.ResponseScheme, error) {
	return w.internalClient.Gets(ctx, worklogIDs, expand)
}

// Get returns a worklog.
//
// Time tracking must be enabled in Jira, otherwise this operation returns an error.
//
// GET /rest/api/{2-3}/issue/{issueKeyOrID}/worklog/{worklogID}
//
// https://docs.go-atlassian.io/jira-software-cloud/issues/worklogs#get-worklog
func (w *WorklogRichTextService) Get(ctx context.Context, issueKeyOrID, worklogID string, expand []string) (*model.IssueWorklogRichTextScheme, *model.ResponseScheme, error) {
	return w.internalClient.Get(ctx, issueKeyOrID, worklogID, expand)
}

// Issue returns worklogs for an issue, starting from the oldest worklog or from the worklog started on or after a date and time.
//
// Time tracking must be enabled in Jira, otherwise this operation returns an error.
//
// GET /rest/api/{2-3}/issue/{issueKeyOrID}/worklog
//
// https://docs.go-atlassian.io/jira-software-cloud/issues/worklogs#get-issue-worklogs
func (w *WorklogRichTextService) Issue(ctx context.Context, issueKeyOrID string, startAt, maxResults, after int, expand []string) (*model.IssueWorklogRichTextPageScheme, *model.ResponseScheme, error) {
	return w.internalClient.Issue(ctx, issueKeyOrID, startAt, maxResults, after, expand)
}

// Delete deletes a worklog from an issue.
//
// Time tracking must be enabled in Jira, otherwise this operation returns an error.
//
// DELETE /rest/api/{2-3}/issue/{issueKeyOrID}/worklog/{id}
//
// https://docs.go-atlassian.io/jira-software-cloud/issues/worklogs#delete-worklog
func (w *WorklogRichTextService) Delete(ctx context.Context, issueKeyOrID, worklogID string, options *model.WorklogOptionsScheme) (*model.ResponseScheme, error) {
	return w.internalClient.Delete(ctx, issueKeyOrID, worklogID, options)
}

// Deleted returns a list of IDs and delete timestamps for worklogs deleted after a date and time.
//
// This resource is paginated, with a limit of 1000 worklogs per page. Each page lists worklogs from oldest to youngest.
// If the number of items in the date range exceeds 1000, until indicates the timestamp of the youngest item on the page.
// Also, nextPage provides the URL for the next page of worklogs.
// The lastPage parameter is set to true on the last page of worklogs.
//
// This resource does not return worklogs deleted during the minute preceding the request.
//
// GET /rest/api/{2-3}/worklog/deleted
//
// https://docs.go-atlassian.io/jira-software-cloud/issues/worklogs#get-ids-of-deleted-worklogs
func (w *WorklogRichTextService) Deleted(ctx context.Context, since int) (result *model.ChangedWorklogPageScheme, response *model.ResponseScheme, err error) {
	return w.internalClient.Deleted(ctx, since)
}

// Updated returns a list of IDs and update timestamps for worklogs updated after a date and time.
//
// This resource is paginated, with a limit of 1000 worklogs per page. Each page lists worklogs from oldest to youngest.
// If the number of items in the date range exceeds 1000, until indicates the timestamp of the youngest item on the page.
// Also, nextPage provides the URL for the next page of worklogs.
// The lastPage parameter is set to true on the last page of worklogs.
//
// This resource does not return worklogs updated during the minute preceding the request.
//
// GET /rest/api/{2-3}/worklog/updated
//
// https://docs.go-atlassian.io/jira-software-cloud/issues/worklogs#get-ids-of-updated-worklogs
func (w *WorklogRichTextService) Updated(ctx context.Context, since int, expand []string) (*model.ChangedWorklogPageScheme, *model.ResponseScheme, error) {
	return w.internalClient.Updated(ctx, since, expand)
}

// Add adds a worklog to an issue.
//
// Time tracking must be enabled in Jira, otherwise this operation returns an error.
//
// POST /rest/api/2/issue/{issueKeyOrID}/worklog
//
// https://docs.go-atlassian.io/jira-software-cloud/issues/worklogs#add-worklog
func (w *WorklogRichTextService) Add(ctx context.Context, issueKeyOrID string, payload *model.WorklogRichTextPayloadScheme, options *model.WorklogOptionsScheme) (*model.IssueWorklogRichTextScheme, *model.ResponseScheme, error) {
	return w.internalClient.Add(ctx, issueKeyOrID, payload, options)
}

// Update updates a worklog.
//
// Time tracking must be enabled in Jira, otherwise this operation returns an error.
//
// PUT /rest/api/2/issue/{issueKeyOrID}/worklog/{worklogID}
//
// https://docs.go-atlassian.io/jira-software-cloud/issues/worklogs#update-worklog
func (w *WorklogRichTextService) Update(ctx context.Context, issueKeyOrID, worklogID string, payload *model.WorklogRichTextPayloadScheme, options *model.WorklogOptionsScheme) (*model.IssueWorklogRichTextScheme, *model.ResponseScheme, error) {
	return w.internalClient.Update(ctx, issueKeyOrID, worklogID, payload, options)
}

type internalWorklogRichTextImpl struct {
	c       service.Connector
	version string
}

func (i *internalWorklogRichTextImpl) Gets(ctx context.Context, worklogIDs []int, expand []string) ([]*model.IssueWorklogRichTextScheme, *model.ResponseScheme, error) {

<<<<<<< HEAD
	if len(worklogIDs) == 0 {
		return nil, nil, model.ErrNpWorklogsError
=======
	if len(worklogIds) == 0 {
		return nil, nil, model.ErrNpWorklogs
>>>>>>> 7989fbb2
	}

	params := url.Values{}
	if len(expand) != 0 {
		params.Add("expand", strings.Join(expand, ","))
	}

	var endpoint strings.Builder
	endpoint.WriteString(fmt.Sprintf("rest/api/%v/worklog/list", i.version))

	if params.Encode() != "" {
		endpoint.WriteString(fmt.Sprintf("?%v", params.Encode()))
	}

	request, err := i.c.NewRequest(ctx, http.MethodPost, endpoint.String(), "", map[string]interface{}{"ids": worklogIDs})
	if err != nil {
		return nil, nil, err
	}

	var worklogs []*model.IssueWorklogRichTextScheme
	response, err := i.c.Call(request, &worklogs)
	if err != nil {
		return nil, response, err
	}

	return worklogs, response, nil
}

func (i *internalWorklogRichTextImpl) Get(ctx context.Context, issueKeyOrID, worklogID string, expand []string) (*model.IssueWorklogRichTextScheme, *model.ResponseScheme, error) {

	if issueKeyOrID == "" {
		return nil, nil, model.ErrNoIssueKeyOrID
	}

<<<<<<< HEAD
	if worklogID == "" {
		return nil, nil, model.ErrNoWorklogIDError
=======
	if worklogId == "" {
		return nil, nil, model.ErrNoWorklogID
>>>>>>> 7989fbb2
	}

	params := url.Values{}
	if len(expand) != 0 {
		params.Add("expand", strings.Join(expand, ","))
	}

	var endpoint strings.Builder
	endpoint.WriteString(fmt.Sprintf("rest/api/%v/issue/%v/worklog/%v", i.version, issueKeyOrID, worklogID))

	if params.Encode() != "" {
		endpoint.WriteString(fmt.Sprintf("?%v", params.Encode()))
	}

	request, err := i.c.NewRequest(ctx, http.MethodGet, endpoint.String(), "", nil)
	if err != nil {
		return nil, nil, err
	}

	worklog := new(model.IssueWorklogRichTextScheme)
	response, err := i.c.Call(request, worklog)
	if err != nil {
		return nil, response, err
	}

	return worklog, response, nil
}

func (i *internalWorklogRichTextImpl) Issue(ctx context.Context, issueKeyOrID string, startAt, maxResults, after int, expand []string) (*model.IssueWorklogRichTextPageScheme, *model.ResponseScheme, error) {

	if issueKeyOrID == "" {
		return nil, nil, model.ErrNoIssueKeyOrID
	}

	params := url.Values{}
	params.Add("startAt", strconv.Itoa(startAt))
	params.Add("maxResults", strconv.Itoa(maxResults))

	if after != 0 {
		params.Add("startedAfter", strconv.Itoa(after))
	}

	if len(expand) != 0 {
		params.Add("expand", strings.Join(expand, ","))
	}

	endpoint := fmt.Sprintf("rest/api/%v/issue/%v/worklog?%v", i.version, issueKeyOrID, params.Encode())

	request, err := i.c.NewRequest(ctx, http.MethodGet, endpoint, "", nil)
	if err != nil {
		return nil, nil, err
	}

	worklogs := new(model.IssueWorklogRichTextPageScheme)
	response, err := i.c.Call(request, worklogs)
	if err != nil {
		return nil, response, err
	}

	return worklogs, response, nil
}

func (i *internalWorklogRichTextImpl) Delete(ctx context.Context, issueKeyOrID, worklogID string, options *model.WorklogOptionsScheme) (*model.ResponseScheme, error) {

	if issueKeyOrID == "" {
		return nil, model.ErrNoIssueKeyOrID
	}

<<<<<<< HEAD
	if worklogID == "" {
		return nil, model.ErrNoWorklogIDError
=======
	if worklogId == "" {
		return nil, model.ErrNoWorklogID
>>>>>>> 7989fbb2
	}

	var endpoint strings.Builder
	endpoint.WriteString(fmt.Sprintf("rest/api/%v/issue/%v/worklog/%v", i.version, issueKeyOrID, worklogID))

	if options != nil {

		params := url.Values{}
		params.Add("notifyUsers", fmt.Sprintf("%v", options.Notify))
		params.Add("overrideEditableFlag", fmt.Sprintf("%v", options.OverrideEditableFlag))

		if options.AdjustEstimate != "" {
			params.Add("adjustEstimate", options.AdjustEstimate)
		}

		if options.NewEstimate != "" {
			params.Add("newEstimate", options.NewEstimate)
		}

		if options.ReduceBy != "" {
			params.Add("reduceBy", options.ReduceBy)
		}

		if len(options.Expand) != 0 {
			params.Add("expand", strings.Join(options.Expand, ","))
		}

		endpoint.WriteString(fmt.Sprintf("?%v", params.Encode()))
	}

	request, err := i.c.NewRequest(ctx, http.MethodDelete, endpoint.String(), "", nil)
	if err != nil {
		return nil, err
	}

	return i.c.Call(request, nil)
}

func (i *internalWorklogRichTextImpl) Deleted(ctx context.Context, since int) (*model.ChangedWorklogPageScheme, *model.ResponseScheme, error) {

	params := url.Values{}
	if since != 0 {
		params.Add("since", strconv.Itoa(since))
	}

	var endpoint strings.Builder
	endpoint.WriteString(fmt.Sprintf("rest/api/%v/worklog/deleted", i.version))

	if params.Encode() != "" {
		endpoint.WriteString(fmt.Sprintf("?%v", params.Encode()))
	}

	request, err := i.c.NewRequest(ctx, http.MethodGet, endpoint.String(), "", nil)
	if err != nil {
		return nil, nil, err
	}

	worklogs := new(model.ChangedWorklogPageScheme)
	response, err := i.c.Call(request, worklogs)
	if err != nil {
		return nil, response, err
	}

	return worklogs, response, nil
}

func (i *internalWorklogRichTextImpl) Updated(ctx context.Context, since int, expand []string) (*model.ChangedWorklogPageScheme, *model.ResponseScheme, error) {

	params := url.Values{}
	if since != 0 {
		params.Add("since", strconv.Itoa(since))
	}

	if len(expand) != 0 {
		params.Add("expand", strings.Join(expand, ","))
	}

	var endpoint strings.Builder
	endpoint.WriteString(fmt.Sprintf("rest/api/%v/worklog/updated", i.version))

	if params.Encode() != "" {
		endpoint.WriteString(fmt.Sprintf("?%v", params.Encode()))
	}

	request, err := i.c.NewRequest(ctx, http.MethodGet, endpoint.String(), "", nil)
	if err != nil {
		return nil, nil, err
	}

	worklogs := new(model.ChangedWorklogPageScheme)
	response, err := i.c.Call(request, worklogs)
	if err != nil {
		return nil, response, err
	}

	return worklogs, response, nil
}

func (i *internalWorklogRichTextImpl) Add(ctx context.Context, issueKeyOrID string, payload *model.WorklogRichTextPayloadScheme, options *model.WorklogOptionsScheme) (*model.IssueWorklogRichTextScheme, *model.ResponseScheme, error) {

	if issueKeyOrID == "" {
		return nil, nil, model.ErrNoIssueKeyOrID
	}

	var endpoint strings.Builder
	endpoint.WriteString(fmt.Sprintf("rest/api/%v/issue/%v/worklog", i.version, issueKeyOrID))

	if options != nil {

		params := url.Values{}

		params.Add("notifyUsers", fmt.Sprintf("%v", options.Notify))
		params.Add("overrideEditableFlag", fmt.Sprintf("%v", options.OverrideEditableFlag))

		if options.AdjustEstimate != "" {
			params.Add("adjustEstimate", options.AdjustEstimate)
		}

		if options.NewEstimate != "" {
			params.Add("newEstimate", options.NewEstimate)
		}

		if options.ReduceBy != "" {
			params.Add("reduceBy", options.ReduceBy)
		}

		if len(options.Expand) != 0 {
			params.Add("expand", strings.Join(options.Expand, ","))
		}

		endpoint.WriteString(fmt.Sprintf("?%v", params.Encode()))
	}

	request, err := i.c.NewRequest(ctx, http.MethodPost, endpoint.String(), "", payload)
	if err != nil {
		return nil, nil, err
	}

	worklog := new(model.IssueWorklogRichTextScheme)
	response, err := i.c.Call(request, worklog)
	if err != nil {
		return nil, response, err
	}

	return worklog, response, nil
}

func (i *internalWorklogRichTextImpl) Update(ctx context.Context, issueKeyOrID, worklogID string, payload *model.WorklogRichTextPayloadScheme, options *model.WorklogOptionsScheme) (*model.IssueWorklogRichTextScheme, *model.ResponseScheme, error) {

	if issueKeyOrID == "" {
		return nil, nil, model.ErrNoIssueKeyOrID
	}

<<<<<<< HEAD
	if worklogID == "" {
		return nil, nil, model.ErrNoWorklogIDError
=======
	if worklogId == "" {
		return nil, nil, model.ErrNoWorklogID
>>>>>>> 7989fbb2
	}

	var endpoint strings.Builder
	endpoint.WriteString(fmt.Sprintf("rest/api/%v/issue/%v/worklog/%v", i.version, issueKeyOrID, worklogID))

	if options != nil {

		params := url.Values{}

		params.Add("notifyUsers", fmt.Sprintf("%v", options.Notify))
		params.Add("overrideEditableFlag", fmt.Sprintf("%v", options.OverrideEditableFlag))

		if options.AdjustEstimate != "" {
			params.Add("adjustEstimate", options.AdjustEstimate)
		}

		if options.NewEstimate != "" {
			params.Add("newEstimate", options.NewEstimate)
		}

		if options.ReduceBy != "" {
			params.Add("reduceBy", options.ReduceBy)
		}

		if len(options.Expand) != 0 {
			params.Add("expand", strings.Join(options.Expand, ","))
		}

		endpoint.WriteString(fmt.Sprintf("?%v", params.Encode()))
	}

	request, err := i.c.NewRequest(ctx, http.MethodPut, endpoint.String(), "", payload)
	if err != nil {
		return nil, nil, err
	}

	worklog := new(model.IssueWorklogRichTextScheme)
	response, err := i.c.Call(request, worklog)
	if err != nil {
		return nil, response, err
	}

	return worklog, response, nil
}<|MERGE_RESOLUTION|>--- conflicted
+++ resolved
@@ -136,13 +136,8 @@
 
 func (i *internalWorklogRichTextImpl) Gets(ctx context.Context, worklogIDs []int, expand []string) ([]*model.IssueWorklogRichTextScheme, *model.ResponseScheme, error) {
 
-<<<<<<< HEAD
 	if len(worklogIDs) == 0 {
-		return nil, nil, model.ErrNpWorklogsError
-=======
-	if len(worklogIds) == 0 {
 		return nil, nil, model.ErrNpWorklogs
->>>>>>> 7989fbb2
 	}
 
 	params := url.Values{}
@@ -177,13 +172,8 @@
 		return nil, nil, model.ErrNoIssueKeyOrID
 	}
 
-<<<<<<< HEAD
 	if worklogID == "" {
-		return nil, nil, model.ErrNoWorklogIDError
-=======
-	if worklogId == "" {
 		return nil, nil, model.ErrNoWorklogID
->>>>>>> 7989fbb2
 	}
 
 	params := url.Values{}
@@ -252,13 +242,8 @@
 		return nil, model.ErrNoIssueKeyOrID
 	}
 
-<<<<<<< HEAD
 	if worklogID == "" {
-		return nil, model.ErrNoWorklogIDError
-=======
-	if worklogId == "" {
 		return nil, model.ErrNoWorklogID
->>>>>>> 7989fbb2
 	}
 
 	var endpoint strings.Builder
@@ -412,13 +397,8 @@
 		return nil, nil, model.ErrNoIssueKeyOrID
 	}
 
-<<<<<<< HEAD
 	if worklogID == "" {
-		return nil, nil, model.ErrNoWorklogIDError
-=======
-	if worklogId == "" {
 		return nil, nil, model.ErrNoWorklogID
->>>>>>> 7989fbb2
 	}
 
 	var endpoint strings.Builder
