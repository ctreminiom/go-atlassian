package v2

import (
	"context"
	"encoding/json"
	"fmt"
	"github.com/ctreminiom/go-atlassian/pkg/infra/models"
	"net/http"
)

type PermissionService struct {
	client *Client
	Scheme *PermissionSchemeService
}

// Gets Returns all permissions
// Atlassian Docs: https://developer.atlassian.com/cloud/jira/platform/rest/v2/api-group-permissions/#api-rest-api-2-permissions-get
func (p *PermissionService) Gets(ctx context.Context) (result []*models.PermissionScheme, response *ResponseScheme, err error) {

	var endpoint = "rest/api/2/permissions"

	request, err := p.client.newRequest(ctx, http.MethodGet, endpoint, nil)
	if err != nil {
		return
	}
	request.Header.Set("Accept", "application/json")

	response, err = p.client.call(request, nil)
	if err != nil {
		return
	}

	jsonMap := make(map[string]interface{})
	err = json.Unmarshal(response.Bytes.Bytes(), &jsonMap)
	if err != nil {
		return
	}

	for key, value := range jsonMap["permissions"].(map[string]interface{}) {
		data, ok := value.(map[string]interface{})

		if ok {
			result = append(result, &models.PermissionScheme{
				Key:         key,
				Name:        data["name"].(string),
				Type:        data["type"].(string),
				Description: data["description"].(string),
			})
		}
	}

	return
}

// Check search the permissions linked to an accountID, then check if the user permissions.
// Atlassian Docs: https://developer.atlassian.com/cloud/jira/platform/rest/v2/api-group-permissions/#api-rest-api-2-permissions-check-post
// Docs: N/A
func (p *PermissionService) Check(ctx context.Context, payload *models.PermissionCheckPayload) (result *models.PermissionGrantsScheme,
	response *ResponseScheme, err error) {

	payloadAsReader, err := transformStructToReader(payload)
	if err != nil {
		return nil, nil, err
	}

	if len(payload.ProjectPermissions) == 0 {
		return nil, nil, fmt.Errorf("error!, the ProjectPermissions values is required by the Atlassian")
	}

	var endpoint = "/rest/api/2/permissions/check"

	request, err := p.client.newRequest(ctx, http.MethodPost, endpoint, payloadAsReader)
	if err != nil {
		return
	}

	request.Header.Set("Accept", "application/json")
	request.Header.Set("Content-Type", "application/json")

	response, err = p.client.call(request, &result)
	if err != nil {
		return
	}

	return
}

<<<<<<< HEAD
func (p *PermissionService) Projects(ctx context.Context, permissionKeys []string) (result *models.PermittedProjectsScheme, response *ResponseScheme, err error) {

	payload := &models.ProjectPermissionPayloadScheme{
		Permissions: permissionKeys,
	}

	payloadAsReader, err := transformStructToReader(payload)
=======
// Projects returns all the projects where the user is granted a list of project permissions.
func (p *PermissionService) Projects(ctx context.Context, permissions []string) (result *models.PermittedProjectsScheme, response *ResponseScheme, err error) {

	payload := struct {
		Permissions []string `json:"permissions,omitempty"`
	}{
		Permissions: permissions,
	}

	payloadAsReader, err := transformStructToReader(&payload)
>>>>>>> 749c215a
	if err != nil {
		return nil, nil, err
	}

	var endpoint = "/rest/api/2/permissions/project"

	request, err := p.client.newRequest(ctx, http.MethodPost, endpoint, payloadAsReader)
	if err != nil {
		return
	}

	request.Header.Set("Accept", "application/json")
	request.Header.Set("Content-Type", "application/json")

	response, err = p.client.call(request, &result)
	if err != nil {
		return
	}

	return
}<|MERGE_RESOLUTION|>--- conflicted
+++ resolved
@@ -85,15 +85,6 @@
 	return
 }
 
-<<<<<<< HEAD
-func (p *PermissionService) Projects(ctx context.Context, permissionKeys []string) (result *models.PermittedProjectsScheme, response *ResponseScheme, err error) {
-
-	payload := &models.ProjectPermissionPayloadScheme{
-		Permissions: permissionKeys,
-	}
-
-	payloadAsReader, err := transformStructToReader(payload)
-=======
 // Projects returns all the projects where the user is granted a list of project permissions.
 func (p *PermissionService) Projects(ctx context.Context, permissions []string) (result *models.PermittedProjectsScheme, response *ResponseScheme, err error) {
 
@@ -104,7 +95,6 @@
 	}
 
 	payloadAsReader, err := transformStructToReader(&payload)
->>>>>>> 749c215a
 	if err != nil {
 		return nil, nil, err
 	}
