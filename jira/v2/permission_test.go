package v2

import (
	"context"
	"fmt"
	"github.com/ctreminiom/go-atlassian/pkg/infra/models"
	"github.com/stretchr/testify/assert"
	"net/http"
	"net/url"
	"testing"
)

func TestPermissionService_Gets(t *testing.T) {

	testCases := []struct {
		name               string
		mockFile           string
		wantHTTPMethod     string
		endpoint           string
		context            context.Context
		wantHTTPCodeReturn int
		wantErr            bool
	}{
		{
			name:               "GetPermissionsWhenTheContextIsValid",
			wantHTTPMethod:     http.MethodGet,
			endpoint:           "/rest/api/2/permissions",
			mockFile:           "../v3/mocks/get-permissions.json",
			context:            context.Background(),
			wantHTTPCodeReturn: http.StatusOK,
			wantErr:            false,
		},

		{
			name:               "GetPermissionsWhenTheRequestMethodIsIncorrect",
			wantHTTPMethod:     http.MethodPost,
			endpoint:           "/rest/api/2/permissions",
			mockFile:           "../v3/mocks/get-permissions.json",
			context:            context.Background(),
			wantHTTPCodeReturn: http.StatusOK,
			wantErr:            true,
		},

		{
			name:               "GetPermissionsWhenTheStatusCodeIsIncorrect",
			wantHTTPMethod:     http.MethodGet,
			endpoint:           "/rest/api/2/permissions",
			mockFile:           "../v3/mocks/get-permissions.json",
			context:            context.Background(),
			wantHTTPCodeReturn: http.StatusBadRequest,
			wantErr:            true,
		},

		{
			name:               "GetPermissionsWhenTheContextIsNil",
			wantHTTPMethod:     http.MethodGet,
			endpoint:           "/rest/api/2/permissions",
			mockFile:           "../v3/mocks/get-permissions.json",
			context:            nil,
			wantHTTPCodeReturn: http.StatusOK,
			wantErr:            true,
		},
		{
			name:               "GetPermissionsWhenTheResponseBodyHasADifferentFormat",
			wantHTTPMethod:     http.MethodGet,
			endpoint:           "/rest/api/2/permissions",
			mockFile:           "../v3/mocks/empty_json.json",
			context:            context.Background(),
			wantHTTPCodeReturn: http.StatusOK,
			wantErr:            true,
		},
	}

	for _, testCase := range testCases {

		t.Run(testCase.name, func(t *testing.T) {

			//Init a new HTTP mock server
			mockOptions := mockServerOptions{
				Endpoint:           testCase.endpoint,
				MockFilePath:       testCase.mockFile,
				MethodAccepted:     testCase.wantHTTPMethod,
				ResponseCodeWanted: testCase.wantHTTPCodeReturn,
			}

			mockServer, err := startMockServer(&mockOptions)
			if err != nil {
				t.Fatal(err)
			}

			defer mockServer.Close()

			//Init the library instance
			mockClient, err := startMockClient(mockServer.URL)
			if err != nil {
				t.Fatal(err)
			}

			i := &PermissionService{client: mockClient}

			gotResult, gotResponse, err := i.Gets(testCase.context)

			if testCase.wantErr {

				if err != nil {
					t.Logf("error returned: %v", err.Error())
				}

				assert.Error(t, err)
			} else {

				assert.NoError(t, err)
				assert.NotEqual(t, gotResponse, nil)
				assert.NotEqual(t, gotResult, nil)

				apiEndpoint, err := url.Parse(gotResponse.Endpoint)
				if err != nil {
					t.Fatal(err)
				}

				var endpointToAssert string

				if apiEndpoint.Query().Encode() != "" {
					endpointToAssert = fmt.Sprintf("%v?%v", apiEndpoint.Path, apiEndpoint.Query().Encode())
				} else {
					endpointToAssert = apiEndpoint.Path
				}

				t.Logf("HTTP Endpoint Wanted: %v, HTTP Endpoint Returned: %v", testCase.endpoint, endpointToAssert)
				assert.Equal(t, testCase.endpoint, endpointToAssert)
			}
		})

	}

}

func TestPermissionService_Check(t *testing.T) {

	testCases := []struct {
		name               string
		payload            *models.PermissionCheckPayload
		mockFile           string
		wantHTTPMethod     string
		endpoint           string
		context            context.Context
		wantHTTPCodeReturn int
		wantErr            bool
	}{
		{
			name: "CheckPermissionsWhenTheParametersAreCorrect",
			payload: &models.PermissionCheckPayload{
				GlobalPermissions: []string{"ADMINISTER"},
				AccountID:         "", //
				ProjectPermissions: []*models.BulkProjectPermissionsScheme{
					{
						Issues:      nil,
						Projects:    []int{10000},
						Permissions: []string{"EDIT_ISSUES"},
					},
				},
			},
			wantHTTPMethod:     http.MethodPost,
			endpoint:           "/rest/api/2/permissions/check",
			mockFile:           "../v3/mocks/check-permissions.json",
			context:            context.Background(),
			wantHTTPCodeReturn: http.StatusOK,
			wantErr:            false,
		},

		{
			name:               "CheckPermissionsWhenThePayloadIsNotSet",
			payload:            nil,
			wantHTTPMethod:     http.MethodPost,
			endpoint:           "/rest/api/2/permissions/check",
			mockFile:           "../v3/mocks/check-permissions.json",
			context:            context.Background(),
			wantHTTPCodeReturn: http.StatusOK,
			wantErr:            true,
		},

		{
			name: "CheckPermissionsWhenTheProjectPermissionIsNotSet",
			payload: &models.PermissionCheckPayload{
				GlobalPermissions:  []string{"ADMINISTER"},
				AccountID:          "", //
				ProjectPermissions: nil,
			},
			wantHTTPMethod:     http.MethodPost,
			endpoint:           "/rest/api/2/permissions/check",
			mockFile:           "../v3/mocks/check-permissions.json",
			context:            context.Background(),
			wantHTTPCodeReturn: http.StatusOK,
			wantErr:            true,
		},

		{
			name: "CheckPermissionsWhenTheRequestMethodIsIncorrect",
			payload: &models.PermissionCheckPayload{
				GlobalPermissions: []string{"ADMINISTER"},
				AccountID:         "", //
				ProjectPermissions: []*models.BulkProjectPermissionsScheme{
					{
						Issues:      nil,
						Projects:    []int{10000},
						Permissions: []string{"EDIT_ISSUES"},
					},
				},
			},
			wantHTTPMethod:     http.MethodDelete,
			endpoint:           "/rest/api/2/permissions/check",
			mockFile:           "../v3/mocks/check-permissions.json",
			context:            context.Background(),
			wantHTTPCodeReturn: http.StatusOK,
			wantErr:            true,
		},

		{
			name: "CheckPermissionsWhenTheStatusCodeIsIncorrect",
			payload: &models.PermissionCheckPayload{
				GlobalPermissions: []string{"ADMINISTER"},
				AccountID:         "", //
				ProjectPermissions: []*models.BulkProjectPermissionsScheme{
					{
						Issues:      nil,
						Projects:    []int{10000},
						Permissions: []string{"EDIT_ISSUES"},
					},
				},
			},
			wantHTTPMethod:     http.MethodPost,
			endpoint:           "/rest/api/2/permissions/check",
			mockFile:           "../v3/mocks/check-permissions.json",
			context:            context.Background(),
			wantHTTPCodeReturn: http.StatusBadRequest,
			wantErr:            true,
		},

		{
			name: "CheckPermissionsWhenTheContextIsNil",
			payload: &models.PermissionCheckPayload{
				GlobalPermissions: []string{"ADMINISTER"},
				AccountID:         "", //
				ProjectPermissions: []*models.BulkProjectPermissionsScheme{
					{
						Issues:      nil,
						Projects:    []int{10000},
						Permissions: []string{"EDIT_ISSUES"},
					},
				},
			},
			wantHTTPMethod:     http.MethodPost,
			endpoint:           "/rest/api/2/permissions/check",
			mockFile:           "../v3/mocks/check-permissions.json",
			context:            nil,
			wantHTTPCodeReturn: http.StatusOK,
			wantErr:            true,
		},

		{
			name: "CheckPermissionsWhenTheResponseBodyIsEmpty",
			payload: &models.PermissionCheckPayload{
				GlobalPermissions: []string{"ADMINISTER"},
				AccountID:         "", //
				ProjectPermissions: []*models.BulkProjectPermissionsScheme{
					{
						Issues:      nil,
						Projects:    []int{10000},
						Permissions: []string{"EDIT_ISSUES"},
					},
				},
			},
			wantHTTPMethod:     http.MethodPost,
			endpoint:           "/rest/api/2/permissions/check",
			mockFile:           "../v3/mocks/empty_json.json",
			context:            context.Background(),
			wantHTTPCodeReturn: http.StatusOK,
			wantErr:            true,
		},
	}

	for _, testCase := range testCases {

		t.Run(testCase.name, func(t *testing.T) {

			//Init a new HTTP mock server
			mockOptions := mockServerOptions{
				Endpoint:           testCase.endpoint,
				MockFilePath:       testCase.mockFile,
				MethodAccepted:     testCase.wantHTTPMethod,
				ResponseCodeWanted: testCase.wantHTTPCodeReturn,
			}

			mockServer, err := startMockServer(&mockOptions)
			if err != nil {
				t.Fatal(err)
			}

			defer mockServer.Close()

			//Init the library instance
			mockClient, err := startMockClient(mockServer.URL)
			if err != nil {
				t.Fatal(err)
			}

			i := &PermissionService{client: mockClient}

			gotResult, gotResponse, err := i.Check(testCase.context, testCase.payload)

			if testCase.wantErr {

				if err != nil {
					t.Logf("error returned: %v", err.Error())
				}

				assert.Error(t, err)
			} else {

				assert.NoError(t, err)
				assert.NotEqual(t, gotResponse, nil)
				assert.NotEqual(t, gotResult, nil)

				apiEndpoint, err := url.Parse(gotResponse.Endpoint)
				if err != nil {
					t.Fatal(err)
				}

				var endpointToAssert string

				if apiEndpoint.Query().Encode() != "" {
					endpointToAssert = fmt.Sprintf("%v?%v", apiEndpoint.Path, apiEndpoint.Query().Encode())
				} else {
					endpointToAssert = apiEndpoint.Path
				}

				t.Logf("HTTP Endpoint Wanted: %v, HTTP Endpoint Returned: %v", testCase.endpoint, endpointToAssert)
				assert.Equal(t, testCase.endpoint, endpointToAssert)
			}
		})

	}

}

func TestPermissionService_Projects(t *testing.T) {

	testCases := []struct {
		name               string
<<<<<<< HEAD
		permissionKeys     []string
=======
		permissions        []string
>>>>>>> 749c215a
		mockFile           string
		wantHTTPMethod     string
		endpoint           string
		context            context.Context
		wantHTTPCodeReturn int
		wantErr            bool
	}{
		{
			name:               "when the parameters are correct",
<<<<<<< HEAD
			permissionKeys:     []string{"CREATE_ISSUES", "EDIT_ISSUES"},
			wantHTTPMethod:     http.MethodPost,
			endpoint:           "/rest/api/2/permissions/project",
			mockFile:           "../v3/mocks/project-permission.json",
=======
			wantHTTPMethod:     http.MethodPost,
			endpoint:           "/rest/api/2/permissions/project",
			mockFile:           "../mocks/get-permission-projects.json",
>>>>>>> 749c215a
			context:            context.Background(),
			wantHTTPCodeReturn: http.StatusOK,
			wantErr:            false,
		},
<<<<<<< HEAD
=======

		{
			name:               "When the request method is incorrect",
			wantHTTPMethod:     http.MethodDelete,
			endpoint:           "/rest/api/2/permissions/project",
			mockFile:           "../mocks/get-permission-projects.json",
			context:            context.Background(),
			wantHTTPCodeReturn: http.StatusOK,
			wantErr:            true,
		},

		{
			name:               "when the response status is incorrect",
			wantHTTPMethod:     http.MethodPost,
			endpoint:           "/rest/api/2/permissions/project",
			mockFile:           "../mocks/get-permission-projects.json",
			context:            context.Background(),
			wantHTTPCodeReturn: http.StatusBadRequest,
			wantErr:            true,
		},

		{
			name:               "when the context provided is nil",
			wantHTTPMethod:     http.MethodPost,
			endpoint:           "/rest/api/2/permissions/project",
			mockFile:           "../mocks/get-permission-projects.json",
			context:            nil,
			wantHTTPCodeReturn: http.StatusOK,
			wantErr:            true,
		},

		{
			name:               "when the response body is empty",
			wantHTTPMethod:     http.MethodPost,
			endpoint:           "/rest/api/2/permissions/project",
			mockFile:           "../v3/mocks/empty_json.json",
			context:            context.Background(),
			wantHTTPCodeReturn: http.StatusOK,
			wantErr:            true,
		},
>>>>>>> 749c215a
	}

	for _, testCase := range testCases {

		t.Run(testCase.name, func(t *testing.T) {

			//Init a new HTTP mock server
			mockOptions := mockServerOptions{
				Endpoint:           testCase.endpoint,
				MockFilePath:       testCase.mockFile,
				MethodAccepted:     testCase.wantHTTPMethod,
				ResponseCodeWanted: testCase.wantHTTPCodeReturn,
			}

			mockServer, err := startMockServer(&mockOptions)
			if err != nil {
				t.Fatal(err)
			}

			defer mockServer.Close()

			//Init the library instance
			mockClient, err := startMockClient(mockServer.URL)
			if err != nil {
				t.Fatal(err)
			}

			i := &PermissionService{client: mockClient}

<<<<<<< HEAD
			gotResult, gotResponse, err := i.Projects(testCase.context, testCase.permissionKeys)
=======
			gotResult, gotResponse, err := i.Projects(testCase.context, testCase.permissions)
>>>>>>> 749c215a

			if testCase.wantErr {

				if err != nil {
					t.Logf("error returned: %v", err.Error())
				}

				assert.Error(t, err)
			} else {

				assert.NoError(t, err)
				assert.NotEqual(t, gotResponse, nil)
				assert.NotEqual(t, gotResult, nil)

				apiEndpoint, err := url.Parse(gotResponse.Endpoint)
				if err != nil {
					t.Fatal(err)
				}

				var endpointToAssert string

				if apiEndpoint.Query().Encode() != "" {
					endpointToAssert = fmt.Sprintf("%v?%v", apiEndpoint.Path, apiEndpoint.Query().Encode())
				} else {
					endpointToAssert = apiEndpoint.Path
				}

				t.Logf("HTTP Endpoint Wanted: %v, HTTP Endpoint Returned: %v", testCase.endpoint, endpointToAssert)
				assert.Equal(t, testCase.endpoint, endpointToAssert)
			}
		})

	}
<<<<<<< HEAD
=======

>>>>>>> 749c215a
}<|MERGE_RESOLUTION|>--- conflicted
+++ resolved
@@ -347,11 +347,7 @@
 
 	testCases := []struct {
 		name               string
-<<<<<<< HEAD
-		permissionKeys     []string
-=======
 		permissions        []string
->>>>>>> 749c215a
 		mockFile           string
 		wantHTTPMethod     string
 		endpoint           string
@@ -361,23 +357,13 @@
 	}{
 		{
 			name:               "when the parameters are correct",
-<<<<<<< HEAD
-			permissionKeys:     []string{"CREATE_ISSUES", "EDIT_ISSUES"},
-			wantHTTPMethod:     http.MethodPost,
-			endpoint:           "/rest/api/2/permissions/project",
-			mockFile:           "../v3/mocks/project-permission.json",
-=======
 			wantHTTPMethod:     http.MethodPost,
 			endpoint:           "/rest/api/2/permissions/project",
 			mockFile:           "../mocks/get-permission-projects.json",
->>>>>>> 749c215a
 			context:            context.Background(),
 			wantHTTPCodeReturn: http.StatusOK,
 			wantErr:            false,
 		},
-<<<<<<< HEAD
-=======
-
 		{
 			name:               "When the request method is incorrect",
 			wantHTTPMethod:     http.MethodDelete,
@@ -417,7 +403,6 @@
 			wantHTTPCodeReturn: http.StatusOK,
 			wantErr:            true,
 		},
->>>>>>> 749c215a
 	}
 
 	for _, testCase := range testCases {
@@ -447,11 +432,7 @@
 
 			i := &PermissionService{client: mockClient}
 
-<<<<<<< HEAD
-			gotResult, gotResponse, err := i.Projects(testCase.context, testCase.permissionKeys)
-=======
 			gotResult, gotResponse, err := i.Projects(testCase.context, testCase.permissions)
->>>>>>> 749c215a
 
 			if testCase.wantErr {
 
@@ -485,8 +466,4 @@
 		})
 
 	}
-<<<<<<< HEAD
-=======
-
->>>>>>> 749c215a
 }