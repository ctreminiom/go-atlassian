package models

<<<<<<< HEAD
// CustomFieldAssetScheme represents a custom field asset in Jira.
type CustomFieldAssetScheme struct {
	WorkspaceID string `json:"workspaceId,omitempty"` // The ID of the workspace.
	ID          string `json:"id,omitempty"`          // The ID of the custom field asset.
	ObjectID    string `json:"objectId,omitempty"`    // The object ID of the custom field asset.
}

=======
>>>>>>> dde3c036
// CustomFieldContextOptionPageScheme represents a page of custom field context options in Jira.
type CustomFieldContextOptionPageScheme struct {
	Self       string                            `json:"self,omitempty"`       // The URL of the page.
	NextPage   string                            `json:"nextPage,omitempty"`   // The URL of the next page.
	MaxResults int                               `json:"maxResults,omitempty"` // The maximum number of results in the page.
	StartAt    int                               `json:"startAt,omitempty"`    // The starting index of the page.
	Total      int                               `json:"total,omitempty"`      // The total number of custom field context options.
	IsLast     bool                              `json:"isLast,omitempty"`     // Indicates if the page is the last one.
	Values     []*CustomFieldContextOptionScheme `json:"values,omitempty"`     // The custom field context options in the page.
}

// CustomFieldContextOptionScheme represents a custom field context option in Jira.
type CustomFieldContextOptionScheme struct {
	ID       string `json:"id,omitempty"`       // The ID of the custom field context option.
	Value    string `json:"value,omitempty"`    // The value of the custom field context option.
	Disabled bool   `json:"disabled"`           // Indicates if the custom field context option is disabled.
	OptionID string `json:"optionId,omitempty"` // The ID of the option.
}

// FieldContextOptionListScheme represents a list of field context options in Jira.
type FieldContextOptionListScheme struct {
	Options []*CustomFieldContextOptionScheme `json:"options,omitempty"` // The field context options.
}

// FieldOptionContextParams represents the parameters for a field option context in Jira.
type FieldOptionContextParams struct {
	OptionID    int  // The ID of the option.
	OnlyOptions bool // Indicates if only options are applicable.
}

// OrderFieldOptionPayloadScheme represents the payload for ordering a field option in Jira.
type OrderFieldOptionPayloadScheme struct {
	After                string   `json:"after,omitempty"`                // The ID of the option after which the current option should be placed.
	Position             string   `json:"position,omitempty"`             // The position of the option.
	CustomFieldOptionIds []string `json:"customFieldOptionIds,omitempty"` // The IDs of the custom field options.
}

// CascadingSelectScheme represents a cascading select in Jira.
type CascadingSelectScheme struct {
	Self  string                      `json:"self,omitempty"`  // The URL of the cascading select.
	Value string                      `json:"value,omitempty"` // The value of the cascading select.
	Id    string                      `json:"id,omitempty"`    // The ID of the cascading select.
	Child *CascadingSelectChildScheme `json:"child,omitempty"` // The child of the cascading select.
}

// CascadingSelectChildScheme represents a child of a cascading select in Jira.
type CascadingSelectChildScheme struct {
	Self  string `json:"self,omitempty"`  // The URL of the child.
	Value string `json:"value,omitempty"` // The value of the child.
	Id    string `json:"id,omitempty"`    // The ID of the child.
}<|MERGE_RESOLUTION|>--- conflicted
+++ resolved
@@ -1,15 +1,5 @@
 package models
 
-<<<<<<< HEAD
-// CustomFieldAssetScheme represents a custom field asset in Jira.
-type CustomFieldAssetScheme struct {
-	WorkspaceID string `json:"workspaceId,omitempty"` // The ID of the workspace.
-	ID          string `json:"id,omitempty"`          // The ID of the custom field asset.
-	ObjectID    string `json:"objectId,omitempty"`    // The object ID of the custom field asset.
-}
-
-=======
->>>>>>> dde3c036
 // CustomFieldContextOptionPageScheme represents a page of custom field context options in Jira.
 type CustomFieldContextOptionPageScheme struct {
 	Self       string                            `json:"self,omitempty"`       // The URL of the page.
