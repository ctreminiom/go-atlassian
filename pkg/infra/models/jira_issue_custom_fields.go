package models

import (
	"bytes"
	"encoding/json"
	"fmt"
	"github.com/tidwall/gjson"
	"reflect"
)

// ParseMultiSelectCustomField parses a multi-select custom field from the given buffer data
// associated with the specified custom field ID and returns a slice of pointers to
// CustomFieldContextOptionSchema structs.
//
// Parameters:
//   - customfieldID: A string representing the unique identifier of the custom field.
//   - buffer: A bytes.Buffer containing the serialized data to be parsed.
//
// Returns:
//   - []*CustomFieldContextOptionSchema: A slice of pointers to CustomFieldContextOptionSchema
//     structs representing the parsed options associated with the custom field.
//
// The ParseMultiSelectCustomField method is responsible for extracting and parsing the
// serialized data from the provided buffer, which is expected to be in a specific format.
// It then constructs and returns a slice of pointers to CustomFieldContextOptionSchema
// structs that represent the parsed options for the given custom field.
//
// Example usage:
//
//	customfieldID := "customfield_10001"
//	buffer := bytes.NewBuffer([]byte{ /* Serialized data */ })
//	options, err := ParseMultiSelectCustomField(customfieldID, buffer)
//	if err != nil {
//	    log.Fatal(err)
//	}
//	for _, option := range options {
//	    fmt.Printf("Option ID: %s, Option Name: %s\n", option.ID, option.Name)
//	}
//
// NOTE: This method can be used to extract check-box customfield values
func ParseMultiSelectCustomField(buffer bytes.Buffer, customField string) ([]*CustomFieldContextOptionScheme, error) {

	raw := gjson.ParseBytes(buffer.Bytes())
	path := fmt.Sprintf("fields.%v", customField)

	// Check if the buffer contains the "issues" object
	if !raw.Get("fields").Exists() {
		return nil, ErrNoFieldInformationError
	}

	// Check if the issue iteration contains information on the customfield selected,
	// if not, continue
	if raw.Get(path).Type == gjson.Null {
		return nil, ErrNoMultiSelectTypeError
	}

	var options []*CustomFieldContextOptionScheme
	if err := json.Unmarshal([]byte(raw.Get(path).String()), &options); err != nil {
		return nil, ErrNoMultiSelectTypeError
	}

	return options, nil
}

// ParseMultiSelectCustomFields extracts and parses multi-select custom field data from a given bytes.Buffer from multiple issues
//
// This function takes the name of the custom field to parse and a bytes.Buffer containing
// JSON data representing the custom field values associated with different issues. It returns
// a map where the key is the issue key and the value is a slice of CustomFieldContextOptionScheme
// structs, representing the parsed multi-select custom field values.
//
// The JSON data within the buffer is expected to have a specific structure where the custom field
// values are organized by issue keys and options are represented within a context. The function
// parses this structure to extract and organize the custom field values.
//
// If the custom field data cannot be parsed successfully, an error is returned.
//
// Example Usage:
//
//	customFieldName := "customfield_10001"
//	buffer := // Populate the buffer with JSON data
//	customFields, err := ParseMultiSelectCustomFields(customFieldName, buffer)
//	if err != nil {
//	    // Handle the error
//	}
//
//	// Iterate through the parsed custom fields
//	for issueKey, customFieldValues := range customFields {
//	    fmt.Printf("Issue Key: %s\n", issueKey)
//	    for _, value := range customFieldValues {
//	        fmt.Printf("Custom Field Value: %+v\n", value)
//	    }
//	}
//
// Parameters:
//   - customField: The name of the multi-select custom field to parse.
//   - buffer: A bytes.Buffer containing JSON data representing custom field values.
//
// Returns:
//   - map[string][]*CustomFieldContextOptionScheme: A map where the key is the issue key and the
//     value is a slice of CustomFieldContextOptionScheme structs representing the parsed
//     multi-select custom field values.
//   - error: An error if there was a problem parsing the custom field data or if the JSON data
//     did not conform to the expected structure.
func ParseMultiSelectCustomFields(buffer bytes.Buffer, customField string) (map[string][]*CustomFieldContextOptionScheme, error) {

	raw := gjson.ParseBytes(buffer.Bytes())

	// Check if the buffer contains the "issues" object
	if !raw.Get("issues").Exists() {
		return nil, ErrNoIssuesSliceError
	}

	// Loop through each custom field, extract the information and stores the data on a map
	customfieldsAsMap := make(map[string][]*CustomFieldContextOptionScheme)
	raw.Get("issues").ForEach(func(key, value gjson.Result) bool {

		path, issueKey := fmt.Sprintf("fields.%v", customField), value.Get("key").String()

		// Check if the issue iteration contains information on the customfield selected,
		// if not, continue
		if value.Get(path).Type == gjson.Null {
			return true
		}

		var customFields []*CustomFieldContextOptionScheme
		if err := json.Unmarshal([]byte(value.Get(path).String()), &customFields); err != nil {
			return true
		}

		customfieldsAsMap[issueKey] = customFields
		return true
	})

	// Check if the map processed contains elements
	// if so, return an error interface
	if len(customfieldsAsMap) == 0 {
		return nil, ErrNoMapValuesError
	}

	return customfieldsAsMap, nil
}

// ParseMultiGroupPickerCustomField parses a group-picker custom field from the given buffer data
// associated with the specified custom field ID and returns a slice of pointers to
// GroupDetailScheme structs.
//
// Parameters:
//   - customfieldID: A string representing the unique identifier of the custom field.
//   - buffer: A bytes.Buffer containing the serialized data to be parsed.
//
// Returns:
//   - []*GroupDetailScheme: A slice of pointers to GroupDetailScheme
//     structs representing the parsed group picker associated with the custom field.
//
// The GroupDetailScheme method is responsible for extracting and parsing the
// serialized data from the provided buffer, which is expected to be in a specific format.
// It then constructs and returns a slice of pointers to GroupDetailScheme
// structs that represent the parsed groups for the given custom field.
//
// Example usage:
//
//	customfieldID := "customfield_10001"
//	buffer := bytes.NewBuffer([]byte{ /* Serialized data */ })
//	groups, err := ParseMultiGroupPickerCustomField(customfieldID, buffer)
//	if err != nil {
//	    log.Fatal(err)
//	}
//	for _, group := range groups {
//	    fmt.Printf("Group ID: %s, Group Name: %s\n", group.GroupID, group.Name)
//	}
func ParseMultiGroupPickerCustomField(buffer bytes.Buffer, customField string) ([]*GroupDetailScheme, error) {

	raw := gjson.ParseBytes(buffer.Bytes())
	path := fmt.Sprintf("fields.%v", customField)

	// Check if the buffer contains the "issues" object
	if !raw.Get("fields").Exists() {
		return nil, ErrNoFieldInformationError
	}

	// Check if the issue iteration contains information on the customfield selected,
	// if not, continue
	if raw.Get(path).Type == gjson.Null {
		return nil, ErrNoMultiSelectTypeError
	}

	var options []*GroupDetailScheme
	if err := json.Unmarshal([]byte(raw.Get(path).String()), &options); err != nil {
		return nil, ErrNoMultiSelectTypeError
	}

	return options, nil
}

// ParseMultiGroupPickerCustomFields extracts and parses a group picker custom field data from a given bytes.Buffer from multiple issues
//
// This function takes the name of the custom field to parse and a bytes.Buffer containing
// JSON data representing the custom field values associated with different issues. It returns
// a map where the key is the issue key and the value is a slice of GroupDetailScheme
// structs, representing the parsed multi-select custom field values.
//
// The JSON data within the buffer is expected to have a specific structure where the custom field
// values are organized by issue keys and options are represented within a context. The function
// parses this structure to extract and organize the custom field values.
//
// If the custom field data cannot be parsed successfully, an error is returned.
//
// Example Usage:
//
//	customFieldName := "customfield_10001"
//	buffer := // Populate the buffer with JSON data
//	customFields, err := ParseMultiGroupPickerCustomFields(customFieldName, buffer)
//	if err != nil {
//	    // Handle the error
//	}
//
//	// Iterate through the parsed custom fields
//	for issueKey, customFieldValues := range customFields {
//	    fmt.Printf("Issue Key: %s\n", issueKey)
//	    for _, group := range customFieldValues {
//	        fmt.Printf("Custom Field Value: %+v\n", group)
//	    }
//	}
//
// Parameters:
//   - customField: The name of the multi-select custom field to parse.
//   - buffer: A bytes.Buffer containing JSON data representing custom field values.
//
// Returns:
//   - map[string][]*GroupDetailScheme: A map where the key is the issue key and the
//     value is a slice of GroupDetailScheme structs representing the parsed
//     multi-select custom field values.
//   - error: An error if there was a problem parsing the custom field data or if the JSON data
//     did not conform to the expected structure.
func ParseMultiGroupPickerCustomFields(buffer bytes.Buffer, customField string) (map[string][]*GroupDetailScheme, error) {

	raw := gjson.ParseBytes(buffer.Bytes())

	// Check if the buffer contains the "issues" object
	if !raw.Get("issues").Exists() {
		return nil, ErrNoIssuesSliceError
	}

	// Loop through each custom field, extract the information and stores the data on a map
	customfieldsAsMap := make(map[string][]*GroupDetailScheme)
	raw.Get("issues").ForEach(func(key, value gjson.Result) bool {

		path, issueKey := fmt.Sprintf("fields.%v", customField), value.Get("key").String()

		// Check if the issue iteration contains information on the customfield selected,
		// if not, continue
		if value.Get(path).Type == gjson.Null {
			return true
		}

		var customFields []*GroupDetailScheme
		if err := json.Unmarshal([]byte(value.Get(path).String()), &customFields); err != nil {
			return true
		}

		customfieldsAsMap[issueKey] = customFields
		return true
	})

	// Check if the map processed contains elements
	// if so, return an error interface
	if len(customfieldsAsMap) == 0 {
		return nil, ErrNoMapValuesError
	}

	return customfieldsAsMap, nil
}

// ParseMultiUserPickerCustomField parses a group-picker custom field from the given buffer data
// associated with the specified custom field ID and returns a slice of pointers to
// UserDetailScheme structs.
//
// Parameters:
//   - customfieldID: A string representing the unique identifier of the custom field.
//   - buffer: A bytes.Buffer containing the serialized data to be parsed.
//
// Returns:
//   - []*UserDetailScheme: A slice of pointers to UserDetailScheme
//     structs representing the parsed user picker associated with the custom field.
//
// The UserDetailScheme method is responsible for extracting and parsing the
// serialized data from the provided buffer, which is expected to be in a specific format.
// It then constructs and returns a slice of pointers to UserDetailScheme
// structs that represent the parsed groups for the given custom field.
//
// Example usage:
//
//	customfieldID := "customfield_10001"
//	buffer := bytes.NewBuffer([]byte{ /* Serialized data */ })
//	users, err := ParseMultiUserPickerCustomField(customfieldID, buffer)
//	if err != nil {
//	    log.Fatal(err)
//	}
//	for _, user := range users {
//	    fmt.Printf("User ID: %s, User Name: %s\n", user.AccountID, user.DisplayName)
//	}
func ParseMultiUserPickerCustomField(buffer bytes.Buffer, customField string) ([]*UserDetailScheme, error) {

	raw := gjson.ParseBytes(buffer.Bytes())
	path := fmt.Sprintf("fields.%v", customField)

	// Check if the buffer contains the "issues" object
	if !raw.Get("fields").Exists() {
		return nil, ErrNoFieldInformationError
	}

	// Check if the issue iteration contains information on the customfield selected,
	// if not, continue
	if raw.Get(path).Type == gjson.Null {
		return nil, ErrNoMultiSelectTypeError
	}

	var users []*UserDetailScheme
	if err := json.Unmarshal([]byte(raw.Get(path).String()), &users); err != nil {
		return nil, ErrNoMultiSelectTypeError
	}

	return users, nil
}

// ParseMultiUserPickerCustomFields extracts and parses a user picker custom field data from a given bytes.Buffer from multiple issues
//
// This function takes the name of the custom field to parse and a bytes.Buffer containing
// JSON data representing the custom field values associated with different issues. It returns
// a map where the key is the issue key and the value is a slice of UserDetailScheme
// structs, representing the parsed multi-select custom field values.
//
// The JSON data within the buffer is expected to have a specific structure where the custom field
// values are organized by issue keys and options are represented within a context. The function
// parses this structure to extract and organize the custom field values.
//
// If the custom field data cannot be parsed successfully, an error is returned.
//
// Example Usage:
//
//	customFieldName := "customfield_10001"
//	buffer := // Populate the buffer with JSON data
//	customFields, err := ParseMultiUserPickerCustomFields(customFieldName, buffer)
//	if err != nil {
//	    // Handle the error
//	}
//
//	// Iterate through the parsed custom fields
//	for issueKey, customFieldValues := range customFields {
//	    fmt.Printf("Issue Key: %s\n", issueKey)
//	    for _, user := range customFieldValues {
//	        fmt.Printf("Custom Field Value: %+v\n", user)
//	    }
//	}
//
// Parameters:
//   - customField: The name of the multi-select custom field to parse.
//   - buffer: A bytes.Buffer containing JSON data representing custom field values.
//
// Returns:
//   - map[string][]*UserDetailScheme: A map where the key is the issue key and the
//     value is a slice of UserDetailScheme structs representing the parsed
//     multi-select custom field values.
//   - error: An error if there was a problem parsing the custom field data or if the JSON data
//     did not conform to the expected structure.
func ParseMultiUserPickerCustomFields(buffer bytes.Buffer, customField string) (map[string][]*UserDetailScheme, error) {

	raw := gjson.ParseBytes(buffer.Bytes())

	// Check if the buffer contains the "issues" object
	if !raw.Get("issues").Exists() {
		return nil, ErrNoIssuesSliceError
	}

	// Loop through each custom field, extract the information and stores the data on a map
	customfieldsAsMap := make(map[string][]*UserDetailScheme)
	raw.Get("issues").ForEach(func(key, value gjson.Result) bool {

		path, issueKey := fmt.Sprintf("fields.%v", customField), value.Get("key").String()

		// Check if the issue iteration contains information on the customfield selected,
		// if not, continue
		if value.Get(path).Type == gjson.Null {
			return true
		}

		var customFields []*UserDetailScheme
		if err := json.Unmarshal([]byte(value.Get(path).String()), &customFields); err != nil {
			return true
		}

		customfieldsAsMap[issueKey] = customFields
		return true
	})

	// Check if the map processed contains elements
	// if so, return an error interface
	if len(customfieldsAsMap) == 0 {
		return nil, ErrNoMapValuesError
	}

	return customfieldsAsMap, nil
}

// ParseCascadingSelectCustomField parses a cascading custom field from the given buffer data
// associated with the specified custom field ID and returns a CascadingSelectScheme struct pointer.
//
// Parameters:
//   - customfieldID: A string representing the unique identifier of the custom field.
//   - buffer: A bytes.Buffer containing the serialized data to be parsed.
//
// Returns:
//   - *CascadingSelectScheme: A pointer of the struct CascadingSelectScheme
//     representing the parsed cascading data associated with the custom field.
//
// The CascadingSelectScheme method is responsible for extracting and parsing the
// serialized data from the provided buffer, which is expected to be in a specific format.
//
// Example usage:
//
//	customfieldID := "customfield_10001"
//	buffer := bytes.NewBuffer([]byte{ /* Serialized data */ })
//	field, err := ParseCascadingSelectCustomField(customfieldID, buffer)
//	if err != nil {
//	    log.Fatal(err)
//	}
//
//	for _, user := range users {
//	    fmt.Printf("Parent Value: %s, Child Value: %s\n", field.Value, field.Child.Value)
//	}
func ParseCascadingSelectCustomField(buffer bytes.Buffer, customField string) (*CascadingSelectScheme, error) {

	raw := gjson.ParseBytes(buffer.Bytes())
	path := fmt.Sprintf("fields.%v", customField)

	// Check if the buffer contains the "issues" object
	if !raw.Get("fields").Exists() {
		return nil, ErrNoFieldInformationError
	}

	// Check if the issue iteration contains information on the customfield selected,
	// if not, continue
	if raw.Get(path).Type == gjson.Null {
		return nil, ErrNoCascadingParentError
	}

	var cascading CascadingSelectScheme
	if err := json.Unmarshal([]byte(raw.Get(path).String()), &cascading); err != nil {
		return nil, ErrNoCascadingParentError
	}

	return &cascading, nil
}

// ParseCascadingCustomFields extracts and parses a cascading custom field data from a given bytes.Buffer from multiple issues
//
// This function takes the name of the custom field to parse and a bytes.Buffer containing
// JSON data representing the custom field values associated with different issues. It returns
// a map where the key is the issue key and the value is a CascadingSelectScheme struct pointer
// ,representing the parsed cascading custom field value.
//
// The JSON data within the buffer is expected to have a specific structure where the custom field
// values are organized by issue keys and options are represented within a context. The function
// parses this structure to extract and organize the custom field values.
//
// If the custom field data cannot be parsed successfully, an error is returned.
//
// Example Usage:
//
//	customFieldName := "customfield_10001"
//	buffer := // Populate the buffer with JSON data
//	customFields, err := ParseCascadingCustomFields (customFieldName, buffer)
//	if err != nil {
//	    // Handle the error
//	}
//
//	// Iterate through the parsed custom fields
//	for issueKey, customFieldValues := range customFields {
//	    fmt.Printf("Issue Key: %s\n", issueKey)
//	    for _, data := range customFieldValues {
//	        fmt.Printf("Custom Field Value: %+v\n", data)
//	    }
//	}
//
// Parameters:
//   - customField: The name of the multi-select custom field to parse.
//   - buffer: A bytes.Buffer containing JSON data representing custom field values.
//
// Returns:
//   - map[string]*CascadingSelectScheme: A map where the key is the issue key and the
//     value is a CascadingSelectScheme struct pointer representing the parsed
//     cascading custom field value.
//   - error: An error if there was a problem parsing the custom field data or if the JSON data
//     did not conform to the expected structure.
func ParseCascadingCustomFields(buffer bytes.Buffer, customField string) (map[string]*CascadingSelectScheme, error) {

	raw := gjson.ParseBytes(buffer.Bytes())

	// Check if the buffer contains the "issues" object
	if !raw.Get("issues").Exists() {
		return nil, ErrNoIssuesSliceError
	}

	// Loop through each custom field, extract the information and stores the data on a map
	customfieldsAsMap := make(map[string]*CascadingSelectScheme)
	raw.Get("issues").ForEach(func(key, value gjson.Result) bool {

		path, issueKey := fmt.Sprintf("fields.%v", customField), value.Get("key").String()

		// Check if the issue iteration contains information on the customfield selected,
		// if not, continue
		if value.Get(path).Type == gjson.Null {
			return true
		}

		var customFields *CascadingSelectScheme
		if err := json.Unmarshal([]byte(value.Get(path).String()), &customFields); err != nil {
			return true
		}

		customfieldsAsMap[issueKey] = customFields
		return true
	})

	// Check if the map processed contains elements
	// if so, return an error interface
	if len(customfieldsAsMap) == 0 {
		return nil, ErrNoMapValuesError
	}

	return customfieldsAsMap, nil
}

// ParseMultiVersionCustomField parses a version-picker custom field from the given buffer data
// associated with the specified custom field ID and returns a slice of pointers to
// VersionDetailScheme structs.
//
// Parameters:
//   - customfieldID: A string representing the unique identifier of the custom field.
//   - buffer: A bytes.Buffer containing the serialized data to be parsed.
//
// Returns:
//   - []*VersionDetailScheme: A slice of pointers to VersionDetailScheme
//     structs representing the parsed group picker associated with the custom field.
//
// The VersionDetailScheme method is responsible for extracting and parsing the
// serialized data from the provided buffer, which is expected to be in a specific format.
// It then constructs and returns a slice of pointers to VersionDetailScheme
// structs that represent the parsed groups for the given custom field.
//
// Example usage:
//
//	customfieldID := "customfield_10001"
//	buffer := bytes.NewBuffer([]byte{ /* Serialized data */ })
//	versions, err := ParseMultiVersionCustomField(customfieldID, buffer)
//	if err != nil {
//	    log.Fatal(err)
//	}
//	for _, version := range versions {
//	    fmt.Printf("Version ID: %s, Version Name: %s\n", version.ID, version.Name)
//	}
func ParseMultiVersionCustomField(buffer bytes.Buffer, customField string) ([]*VersionDetailScheme, error) {

	raw := gjson.ParseBytes(buffer.Bytes())
	path := fmt.Sprintf("fields.%v", customField)

	// Check if the buffer contains the "fields" object
	if !raw.Get("fields").Exists() {
		return nil, ErrNoFieldInformationError
	}

	// Check if the issue iteration contains information on the customfield selected,
	// if not, continue
	if raw.Get(path).Type == gjson.Null {
		return nil, ErrNoMultiVersionTypeError
	}

	var versions []*VersionDetailScheme
	if err := json.Unmarshal([]byte(raw.Get(path).String()), &versions); err != nil {
		return nil, ErrNoMultiSelectTypeError
	}

	return versions, nil
}

// ParseMultiVersionCustomFields extracts and parses a version picker custom field data from a given bytes.Buffer from multiple issues
//
// This function takes the name of the custom field to parse and a bytes.Buffer containing
// JSON data representing the custom field values associated with different issues. It returns
// a map where the key is the issue key and the value is a slice of ParseMultiVersionCustomFields
// structs, representing the parsed multi-version custom field values.
//
// The JSON data within the buffer is expected to have a specific structure where the custom field
// values are organized by issue keys and options are represented within a context. The function
// parses this structure to extract and organize the custom field values.
//
// If the custom field data cannot be parsed successfully, an error is returned.
//
// Example Usage:
//
//	customFieldName := "customfield_10001"
//	buffer := // Populate the buffer with JSON data
//	customFields, err := ParseMultiVersionCustomFields(customFieldName, buffer)
//	if err != nil {
//	    // Handle the error
//	}
//
//	// Iterate through the parsed custom fields
//	for issueKey, customFieldValues := range customFields {
//	    fmt.Printf("Issue Key: %s\n", issueKey)
//	    for _, version := range customFieldValues {
//	        fmt.Printf("Custom Field Value: %+v\n", version)
//	    }
//	}
//
// Parameters:
//   - customField: The name of the multi-select custom field to parse.
//   - buffer: A bytes.Buffer containing JSON data representing custom field values.
//
// Returns:
//   - map[string][]*ParseMultiVersionCustomFields: A map where the key is the issue key and the
//     value is a slice of ParseMultiVersionCustomFields structs representing the parsed
//     multi-select custom field values.
//   - error: An error if there was a problem parsing the custom field data or if the JSON data
//     did not conform to the expected structure.
func ParseMultiVersionCustomFields(buffer bytes.Buffer, customField string) (map[string][]*VersionDetailScheme, error) {

	raw := gjson.ParseBytes(buffer.Bytes())

	// Check if the buffer contains the "issues" object
	if !raw.Get("issues").Exists() {
		return nil, ErrNoIssuesSliceError
	}

	// Loop through each custom field, extract the information and stores the data on a map
	customfieldsAsMap := make(map[string][]*VersionDetailScheme)
	raw.Get("issues").ForEach(func(key, value gjson.Result) bool {

		path, issueKey := fmt.Sprintf("fields.%v", customField), value.Get("key").String()

		// Check if the issue iteration contains information on the customfield selected,
		// if not, continue
		if value.Get(path).Type == gjson.Null {
			return true
		}

		var customFields []*VersionDetailScheme
		if err := json.Unmarshal([]byte(value.Get(path).String()), &customFields); err != nil {
			return true
		}

		customfieldsAsMap[issueKey] = customFields
		return true
	})

	// Check if the map processed contains elements
	// if so, return an error interface
	if len(customfieldsAsMap) == 0 {
		return nil, ErrNoMapValuesError
	}

	return customfieldsAsMap, nil
}

// ParseUserPickerCustomField parses a user custom field from the given buffer data
// associated with the specified custom field ID and pointer of the UserDetailScheme struct
//
// Parameters:
//   - customfieldID: A string representing the unique identifier of the custom field.
//   - buffer: A bytes.Buffer containing the serialized data to be parsed.
//
// Returns:
//   - *UserDetailScheme: A pointer of the UserDetailScheme struct
//     representing the parsed group picker associated with the custom field.
//
// The UserDetailScheme is responsible for extracting and parsing the
// serialized data from the provided buffer, which is expected to be in a specific format.
// It then constructs and returns a slice of pointers to UserDetailScheme
// structs that represent the parsed groups for the given custom field.
//
// Example usage:
//
//	customfieldID := "customfield_10001"
//	buffer := bytes.NewBuffer([]byte{ /* Serialized data */ })
//	user, err := ParseUserPickerCustomField(customfieldID, buffer)
//	if err != nil {
//	    log.Fatal(err)
//	}
//
// fmt.Printf("User ID: %s, User Name: %s\n", version.AccountID, version. DisplayName)
func ParseUserPickerCustomField(buffer bytes.Buffer, customField string) (*UserDetailScheme, error) {

	raw := gjson.ParseBytes(buffer.Bytes())
	path := fmt.Sprintf("fields.%v", customField)

	// Check if the buffer contains the "fields" object
	if !raw.Get("fields").Exists() {
		return nil, ErrNoFieldInformationError
	}

	// Check if the issue iteration contains information on the customfield selected,
	// if not, continue
	if raw.Get(path).Type == gjson.Null {
		return nil, ErrNoUserTypeError
	}

	var user UserDetailScheme
	if err := json.Unmarshal([]byte(raw.Get(path).String()), &user); err != nil {
		return nil, ErrNoMultiSelectTypeError
	}

	return &user, nil
}

// ParseUserPickerCustomFields extracts and parses a user custom field data from a given bytes.Buffer from multiple issues
//
// This function takes the name of the custom field to parse and a bytes.Buffer containing
// JSON data representing the custom field values associated with different issues. It returns
// a map where the key is the issue key and the value is a ParseUserPickerCustomFields struct pointer
// ,representing the parsed cascading custom field value.
//
// The JSON data within the buffer is expected to have a specific structure where the custom field
// values are organized by issue keys and options are represented within a context. The function
// parses this structure to extract and organize the custom field values.
//
// If the custom field data cannot be parsed successfully, an error is returned.
//
// Example Usage:
//
//	customFieldName := "customfield_10001"
//	buffer := // Populate the buffer with JSON data
//	customFields, err := ParseUserPickerCustomFields(customFieldName, buffer)
//	if err != nil {
//	    // Handle the error
//	}
//
//	// Iterate through the parsed custom fields
//	for issueKey, customFieldValues := range customFields {
//	    fmt.Printf("Issue Key: %s\n", issueKey)
//	    for _, data := range customFieldValues {
//	        fmt.Printf("Custom Field Value: %+v\n", data)
//	    }
//	}
//
// Parameters:
//   - customField: The name of the multi-select custom field to parse.
//   - buffer: A bytes.Buffer containing JSON data representing custom field values.
//
// Returns:
//   - map[string]*ParseUserPickerCustomFields: A map where the key is the issue key and the
//     value is a ParseUserPickerCustomFields struct pointer representing the parsed
//     cascading custom field value.
//   - error: An error if there was a problem parsing the custom field data or if the JSON data
//     did not conform to the expected structure.
func ParseUserPickerCustomFields(buffer bytes.Buffer, customField string) (map[string]*UserDetailScheme, error) {

	raw := gjson.ParseBytes(buffer.Bytes())

	// Check if the buffer contains the "issues" object
	if !raw.Get("issues").Exists() {
		return nil, ErrNoIssuesSliceError
	}

	// Loop through each custom field, extract the information and stores the data on a map
	customfieldsAsMap := make(map[string]*UserDetailScheme)
	raw.Get("issues").ForEach(func(key, value gjson.Result) bool {

		path, issueKey := fmt.Sprintf("fields.%v", customField), value.Get("key").String()

		// Check if the issue iteration contains information on the customfield selected,
		// if not, continue
		if value.Get(path).Type == gjson.Null {
			return true
		}

		var customFields *UserDetailScheme
		if err := json.Unmarshal([]byte(value.Get(path).String()), &customFields); err != nil {
			return true
		}

		customfieldsAsMap[issueKey] = customFields
		return true
	})

	// Check if the map processed contains elements
	// if so, return an error interface
	if len(customfieldsAsMap) == 0 {
		return nil, ErrNoMapValuesError
	}

	return customfieldsAsMap, nil
}

// ParseStringCustomField parses a textfield custom field from the given buffer data
// associated with the specified custom field ID and returns string
//
// Parameters:
//   - customfieldID: A string representing the unique identifier of the custom field.
//   - buffer: A bytes.Buffer containing the serialized data to be parsed.
//
// Returns:
//   - string: the customfield value as string type
//
// Example usage:
//
//	customfieldID := "customfield_10001"
//	buffer := bytes.NewBuffer([]byte{ /* Serialized data */ })
//	textField, err := ParseStringCustomField(customfieldID, buffer)
//	if err != nil {
//	    log.Fatal(err)
//	}
//
// fmt.Println(textField)
func ParseStringCustomField(buffer bytes.Buffer, customField string) (string, error) {

	raw := gjson.ParseBytes(buffer.Bytes())
	path := fmt.Sprintf("fields.%v", customField)

	// Check if the buffer contains the "fields" object
	if !raw.Get("fields").Exists() {
		return "", ErrNoFieldInformationError
	}

	// Check if the issue iteration contains information on the customfield selected,
	// if not, continue
	if raw.Get(path).Type == gjson.Null {
		return "", ErrNoTextTypeError
	}

	return raw.Get(path).String(), nil
}

// ParseStringCustomFields extracts and parses the textfield customfield information from multiple issues using a bytes.Buffer.
//
// This function takes the name of the custom field to parse and a bytes.Buffer containing
// JSON data representing the custom field values associated with different issues. It returns
// a map where the key is the issue key and the value is a string representing the parsed textfield customfield value.
//
// The JSON data within the buffer is expected to have a specific structure where the custom field
// values are organized by issue keys and options are represented within a context. The function
// parses this structure to extract and organize the custom field values.
//
// If the custom field data cannot be parsed successfully, an error is returned.
//
// Example Usage:
//
//	customFieldName := "customfield_10001"
//	buffer := // Populate the buffer with JSON data
//	customFields, err := ParseStringCustomFields(customFieldName, buffer)
//	if err != nil {
//	    // Handle the error
//	}
//
//	// Iterate through the parsed custom fields
//	for issueKey, customFieldValues := range customFields {
//	    fmt.Printf("Issue Key: %s\n", issueKey)
//	    for _, data := range customFieldValues {
//	        fmt.Printf("Custom Field Value: %+v\n", data)
//	    }
//	}
//
// Parameters:
//   - customField: The name of the multi-select custom field to parse.
//   - buffer: A bytes.Buffer containing JSON data representing custom field values.
//
// Returns:
//   - map[string]*ParseUserPickerCustomFields: A map where the key is the issue key and the
//     value is a ParseUserPickerCustomFields struct pointer representing the parsed
//     cascading custom field value.
//   - error: An error if there was a problem parsing the custom field data or if the JSON data
//     did not conform to the expected structure.
func ParseStringCustomFields(buffer bytes.Buffer, customField string) (map[string]string, error) {

	raw := gjson.ParseBytes(buffer.Bytes())

	// Check if the buffer contains the "issues" object
	if !raw.Get("issues").Exists() {
		return nil, ErrNoIssuesSliceError
	}

	// Loop through each custom field, extract the information and stores the data on a map
	customfieldsAsMap := make(map[string]string)
	raw.Get("issues").ForEach(func(key, value gjson.Result) bool {

		path, issueKey := fmt.Sprintf("fields.%v", customField), value.Get("key").String()

		// Check if the issue iteration contains information on the customfield selected,
		// if not, continue
		if value.Get(path).Type == gjson.Null {
			return true
		}

		// Check if the customfield value is a string type
		// if not, don't append the value on the map
		if reflect.TypeOf(value.Get(path).Value()).Kind() == reflect.String {
			customfieldsAsMap[issueKey] = value.Get(path).String()
		}
		return true
	})

	// Check if the map processed contains elements
	// if so, return an error interface
	if len(customfieldsAsMap) == 0 {
		return nil, ErrNoMapValuesError
	}

	return customfieldsAsMap, nil
}

// ParseFloatCustomField parses a float custom field from the given buffer data
// associated with the specified custom field ID and returns string
//
// Parameters:
//   - customfieldID: A string representing the unique identifier of the custom field.
//   - buffer: A bytes.Buffer containing the serialized data to be parsed.
//
// Returns:
//   - float64: the customfield value as float64 type
//
// Example usage:
//
//	customfieldID := "customfield_10001"
//	buffer := bytes.NewBuffer([]byte{ /* Serialized data */ })
//	floatField, err := ParseFloatCustomField(customfieldID, buffer)
//	if err != nil {
//	    log.Fatal(err)
//	}
//
// fmt.Println(floatField)
func ParseFloatCustomField(buffer bytes.Buffer, customField string) (float64, error) {

	raw := gjson.ParseBytes(buffer.Bytes())
	path := fmt.Sprintf("fields.%v", customField)

	// Check if the buffer contains the "fields" object
	if !raw.Get("fields").Exists() {
		return 0, ErrNoFieldInformationError
	}

	// Check if the issue iteration contains information on the customfield selected,
	// if not, continue
	if raw.Get(path).Type == gjson.Null {
		return 0, ErrNoFloatTypeError
	}

	var textFloat float64
	if err := json.Unmarshal([]byte(raw.Get(path).String()), &textFloat); err != nil {
		return 0, ErrNoFloatTypeError
	}

	return textFloat, nil
}

// ParseFloatCustomFields extracts and parses the float customfield information from multiple issues using a bytes.Buffer.
//
// This function takes the name of the custom field to parse and a bytes.Buffer containing
// JSON data representing the custom field values associated with different issues. It returns
// a map where the key is the issue key and the value is a string representing the parsed textfield customfield value.
//
// The JSON data within the buffer is expected to have a specific structure where the custom field
// values are organized by issue keys and options are represented within a context. The function
// parses this structure to extract and organize the custom field values.
//
// If the custom field data cannot be parsed successfully, an error is returned.
//
// Example Usage:
//
//	customFieldName := "customfield_10001"
//	buffer := // Populate the buffer with JSON data
//	customFields, err := ParseStringCustomFields(customFieldName, buffer)
//	if err != nil {
//	    // Handle the error
//	}
//
//	// Iterate through the parsed custom fields
//	for issueKey, customFieldValues := range customFields {
//	    fmt.Printf("Issue Key: %s\n", issueKey)
//	    for _, data := range customFieldValues {
//	        fmt.Printf("Custom Field Value: %+v\n", data)
//	    }
//	}
//
// Parameters:
//   - customField: The name of the multi-select custom field to parse.
//   - buffer: A bytes.Buffer containing JSON data representing custom field values.
//
// Returns:
//   - map[string]*ParseUserPickerCustomFields: A map where the key is the issue key and the
//     value is a ParseUserPickerCustomFields struct pointer representing the parsed
//     cascading custom field value.
//   - error: An error if there was a problem parsing the custom field data or if the JSON data
//     did not conform to the expected structure.
func ParseFloatCustomFields(buffer bytes.Buffer, customField string) (map[string]float64, error) {

	raw := gjson.ParseBytes(buffer.Bytes())

	// Check if the buffer contains the "issues" object
	if !raw.Get("issues").Exists() {
		return nil, ErrNoIssuesSliceError
	}

	// Loop through each custom field, extract the information and stores the data on a map
	customfieldsAsMap := make(map[string]float64)
	raw.Get("issues").ForEach(func(key, value gjson.Result) bool {

		path, issueKey := fmt.Sprintf("fields.%v", customField), value.Get("key").String()

		// Check if the issue iteration contains information on the customfield selected,
		// if not, continue
		if value.Get(path).Type == gjson.Null {
			return true
		}

		var customFields float64
		if err := json.Unmarshal([]byte(value.Get(path).String()), &customFields); err != nil {
			return true
		}

		customfieldsAsMap[issueKey] = customFields
		return true
	})

	// Check if the map processed contains elements
	// if so, return an error interface
	if len(customfieldsAsMap) == 0 {
		return nil, ErrNoMapValuesError
	}

	return customfieldsAsMap, nil
}

// ParseLabelCustomField parses a textfield slice custom field from the given buffer data
// associated with the specified custom field ID and returns string slice
//
// Parameters:
//   - customfieldID: A string representing the unique identifier of the custom field.
//   - buffer: A bytes.Buffer containing the serialized data to be parsed.
//
// Returns:
//   - []string: the customfield value as string slice type
//
// Example usage:
//
//	customfieldID := "customfield_10001"
//	buffer := bytes.NewBuffer([]byte{ /* Serialized data */ })
//	labels, err := ParseLabelCustomField(customfieldID, buffer)
//	if err != nil {
//	    log.Fatal(err)
//	}
//
// fmt.Println(labels)
func ParseLabelCustomField(buffer bytes.Buffer, customField string) ([]string, error) {

	raw := gjson.ParseBytes(buffer.Bytes())
	path := fmt.Sprintf("fields.%v", customField)

	// Check if the buffer contains the "fields" object
	if !raw.Get("fields").Exists() {
		return nil, ErrNoFieldInformationError
	}

	// Check if the issue iteration contains information on the customfield selected,
	// if not, continue
	if raw.Get(path).Type == gjson.Null {
		return nil, ErrNoLabelsTypeError
	}

	var labels []string
	if err := json.Unmarshal([]byte(raw.Get(path).String()), &labels); err != nil {
		return nil, ErrNoLabelsTypeError
	}

	return labels, nil
}

// ParseLabelCustomFields extracts and parses the textfield customfield information from multiple issues using a bytes.Buffer.
//
// This function takes the name of the custom field to parse and a bytes.Buffer containing
// JSON data representing the custom field values associated with different issues. It returns
// a map where the key is the issue key and the value is a string representing the parsed textfield customfield value.
//
// The JSON data within the buffer is expected to have a specific structure where the custom field
// values are organized by issue keys and options are represented within a context. The function
// parses this structure to extract and organize the custom field values.
//
// If the custom field data cannot be parsed successfully, an error is returned.
//
// Example Usage:
//
//	customFieldName := "customfield_10001"
//	buffer := // Populate the buffer with JSON data
//	customFields, err := ParseStringCustomFields(customFieldName, buffer)
//	if err != nil {
//	    // Handle the error
//	}
//
//	// Iterate through the parsed custom fields
//	for issueKey, customFieldValues := range customFields {
//	    fmt.Printf("Issue Key: %s\n", issueKey)
//	    for _, data := range customFieldValues {
//	        fmt.Printf("Custom Field Value: %+v\n", data)
//	    }
//	}
//
// Parameters:
//   - customField: The name of the multi-select custom field to parse.
//   - buffer: A bytes.Buffer containing JSON data representing custom field values.
//
// Returns:
//   - map[string]*ParseUserPickerCustomFields: A map where the key is the issue key and the
//     value is a ParseUserPickerCustomFields struct pointer representing the parsed
//     cascading custom field value.
//   - error: An error if there was a problem parsing the custom field data or if the JSON data
//     did not conform to the expected structure.
func ParseLabelCustomFields(buffer bytes.Buffer, customField string) (map[string][]string, error) {

	raw := gjson.ParseBytes(buffer.Bytes())

	// Check if the buffer contains the "issues" object
	if !raw.Get("issues").Exists() {
		return nil, ErrNoIssuesSliceError
	}

	// Loop through each custom field, extract the information and stores the data on a map
	customfieldsAsMap := make(map[string][]string)
	raw.Get("issues").ForEach(func(key, value gjson.Result) bool {

		path, issueKey := fmt.Sprintf("fields.%v", customField), value.Get("key").String()

		// Check if the issue iteration contains information on the customfield selected,
		// if not, continue
		if value.Get(path).Type == gjson.Null {
			return true
		}

		var customFields []string
		if err := json.Unmarshal([]byte(value.Get(path).String()), &customFields); err != nil {
			return true
		}

		customfieldsAsMap[issueKey] = customFields
		return true
	})

	// Check if the map processed contains elements
	// if so, return an error interface
	if len(customfieldsAsMap) == 0 {
		return nil, ErrNoMapValuesError
	}

	return customfieldsAsMap, nil
}

// ParseSprintCustomField parses a sprints custom field from the given buffer data
// associated with the specified custom field ID and returns string
//
// Parameters:
//   - customfieldID: A string representing the unique identifier of the custom field.
//   - buffer: A bytes.Buffer containing the serialized data to be parsed.
//
// Returns:
//   - string: the customfield value as string type
//
// Example usage:
//
//	customfieldID := "customfield_10001"
//	buffer := bytes.NewBuffer([]byte{ /* Serialized data */ })
//	textField, err := ParseStringCustomField(customfieldID, buffer)
//	if err != nil {
//	    log.Fatal(err)
//	}
//
// fmt.Println(textField)
func ParseSprintCustomField(buffer bytes.Buffer, customField string) ([]*SprintDetailScheme, error) {

	raw := gjson.ParseBytes(buffer.Bytes())
	path := fmt.Sprintf("fields.%v", customField)

	// Check if the buffer contains the "fields" object
	if !raw.Get("fields").Exists() {
		return nil, ErrNoFieldInformationError
	}

	// Check if the issue iteration contains information on the customfield selected,
	// if not, continue
	if raw.Get(path).Type == gjson.Null {
		return nil, ErrNoSprintTypeError
	}

	var sprints []*SprintDetailScheme
	if err := json.Unmarshal([]byte(raw.Get(path).String()), &sprints); err != nil {
		return nil, ErrNoSprintTypeError
	}

	return sprints, nil
}

// ParseSprintCustomFields extracts and parses sprint custom field data from a given bytes.Buffer from multiple issues
//
// This function takes the name of the custom field to parse and a bytes.Buffer containing
// JSON data representing the custom field values associated with different issues. It returns
// a map where the key is the issue key and the value is a slice of SprintDetailScheme
// structs, representing the parsed sprint custom field values.
//
// The JSON data within the buffer is expected to have a specific structure where the custom field
// values are organized by issue keys and options are represented within a context. The function
// parses this structure to extract and organize the custom field values.
//
// If the custom field data cannot be parsed successfully, an error is returned.
//
// Example Usage:
//
//	customFieldName := "customfield_10001"
//	buffer := // Populate the buffer with JSON data
//	customFields, err := ParseSprintCustomFields(customFieldName, buffer)
//	if err != nil {
//	    // Handle the error
//	}
//
//	// Iterate through the parsed custom fields
//	for issueKey, customFieldValues := range customFields {
//	    fmt.Printf("Issue Key: %s\n", issueKey)
//	    for _, value := range customFieldValues {
//	        fmt.Printf("Custom Field Value: %+v\n", value)
//	    }
//	}
//
// Parameters:
//   - customField: The name of the sprint custom field to parse.
//   - buffer: A bytes.Buffer containing JSON data representing custom field values.
//
// Returns:
//   - map[string][]*SprintDetailScheme: A map where the key is the issue key and the
//     value is a slice of SprintDetailScheme structs representing the parsed
//     multi-select custom field values.
//   - error: An error if there was a problem parsing the custom field data or if the JSON data
//     did not conform to the expected structure.
func ParseSprintCustomFields(buffer bytes.Buffer, customField string) (map[string][]*SprintDetailScheme, error) {

	raw := gjson.ParseBytes(buffer.Bytes())

	// Check if the buffer contains the "issues" object
	if !raw.Get("issues").Exists() {
		return nil, ErrNoIssuesSliceError
	}

	// Loop through each custom field, extract the information and stores the data on a map
	customfieldsAsMap := make(map[string][]*SprintDetailScheme)
	raw.Get("issues").ForEach(func(key, value gjson.Result) bool {

		path, issueKey := fmt.Sprintf("fields.%v", customField), value.Get("key").String()

		// Check if the issue iteration contains information on the customfield selected,
		// if not, continue
		if value.Get(path).Type == gjson.Null {
			return true
		}

		var customFields []*SprintDetailScheme
		if err := json.Unmarshal([]byte(value.Get(path).String()), &customFields); err != nil {
			return true
		}

		customfieldsAsMap[issueKey] = customFields
		return true
	})

	// Check if the map processed contains elements
	// if so, return an error interface
	if len(customfieldsAsMap) == 0 {
		return nil, ErrNoMapValuesError
	}

	return customfieldsAsMap, nil
}

// ParseSelectCustomField parses a select custom field from the given buffer data
// associated with the specified custom field ID and returns struct
//
// Parameters:
//   - customfieldID: A string representing the unique identifier of the custom field.
//   - buffer: A bytes.Buffer containing the serialized data to be parsed.
//
// Returns:
//   - CustomFieldContextOptionScheme: the customfield value as CustomFieldContextOptionScheme type
//
// Example usage:
//
//	customfieldID := "customfield_10001"
//	buffer := bytes.NewBuffer([]byte{ /* Serialized data */ })
//	option, err := ParseSelectCustomField(customfieldID, buffer)
//	if err != nil {
//	    log.Fatal(err)
//	}
//
// fmt.Println(option.ID, option.Value)
func ParseSelectCustomField(buffer bytes.Buffer, customField string) (*CustomFieldContextOptionScheme, error) {

	raw := gjson.ParseBytes(buffer.Bytes())
	path := fmt.Sprintf("fields.%v", customField)

	// Check if the buffer contains the "fields" object
	if !raw.Get("fields").Exists() {
		return nil, ErrNoFieldInformationError
	}

	// Check if the issue iteration contains information on the customfield selected,
	// if not, continue
	if raw.Get(path).Type == gjson.Null {
		return nil, ErrNoSelectTypeError
	}

	var sprints *CustomFieldContextOptionScheme
	if err := json.Unmarshal([]byte(raw.Get(path).String()), &sprints); err != nil {
		return nil, ErrNoSelectTypeError
	}

	return sprints, nil
}

// ParseSelectCustomFields extracts and parses select custom field data from a given bytes.Buffer from multiple issues
//
// This function takes the name of the custom field to parse and a bytes.Buffer containing
// JSON data representing the custom field values associated with different issues. It returns
// a map where the key is the issue key and the value is a slice of CustomFieldContextOptionScheme
// structs, representing the parsed multi-select custom field values.
//
// The JSON data within the buffer is expected to have a specific structure where the custom field
// values are organized by issue keys and options are represented within a context. The function
// parses this structure to extract and organize the custom field values.
//
// If the custom field data cannot be parsed successfully, an error is returned.
//
// Example Usage:
//
//	customFieldName := "customfield_10001"
//	buffer := // Populate the buffer with JSON data
//	customFields, err := ParseSelectCustomFields(customFieldName, buffer)
//	if err != nil {
//	    // Handle the error
//	}
//
//	// Iterate through the parsed custom fields
//	for issueKey, customFieldValues := range customFields {
//	    fmt.Printf("Issue Key: %s\n", issueKey)
//	    for _, value := range customFieldValues {
//	        fmt.Printf("Custom Field Value: %+v\n", value)
//	    }
//	}
//
// Parameters:
//   - customField: The name of the multi-select custom field to parse.
//   - buffer: A bytes.Buffer containing JSON data representing custom field values.
//
// Returns:
//   - map[string]*CustomFieldContextOptionScheme: A map where the key is the issue key and the
//     value is a CustomFieldContextOptionScheme struct representing the parsed
//     multi-select custom field values.
//   - error: An error if there was a problem parsing the custom field data or if the JSON data
//     did not conform to the expected structure.
func ParseSelectCustomFields(buffer bytes.Buffer, customField string) (map[string]*CustomFieldContextOptionScheme, error) {

	raw := gjson.ParseBytes(buffer.Bytes())

	// Check if the buffer contains the "issues" object
	if !raw.Get("issues").Exists() {
		return nil, ErrNoIssuesSliceError
	}

	// Loop through each custom field, extract the information and stores the data on a map
	customfieldsAsMap := make(map[string]*CustomFieldContextOptionScheme)
	raw.Get("issues").ForEach(func(key, value gjson.Result) bool {

		path, issueKey := fmt.Sprintf("fields.%v", customField), value.Get("key").String()

		// Check if the issue iteration contains information on the customfield selected,
		// if not, continue
		if value.Get(path).Type == gjson.Null {
			return true
		}

		var customFields *CustomFieldContextOptionScheme
		if err := json.Unmarshal([]byte(value.Get(path).String()), &customFields); err != nil {
			return true
		}

		customfieldsAsMap[issueKey] = customFields
		return true
	})

	// Check if the map processed contains elements
	// if so, return an error interface
	if len(customfieldsAsMap) == 0 {
		return nil, ErrNoMapValuesError
	}

<<<<<<< HEAD
	return customfieldsAsMap, nil
=======
	return cascading, nil
}

func ParseAssetCustomField(buffer bytes.Buffer, customField string) ([]*CustomFieldAssetScheme, error) {

	raw, err := marshmallow.Unmarshal(buffer.Bytes(), &struct{}{})
	if err != nil {
		return nil, ErrNoCustomFieldUnmarshalError
	}

	fields, containsFields := raw["fields"]
	if !containsFields {
		return nil, ErrNoFieldInformationError
	}

	customFields := fields.(map[string]interface{})
	var records []*CustomFieldAssetScheme

	switch options := customFields[customField].(type) {
	case []interface{}:

		for _, option := range options {

			record := &CustomFieldAssetScheme{
				WorkspaceId: option.(map[string]interface{})["workspaceId"].(string),
				Id:          option.(map[string]interface{})["id"].(string),
				ObjectId:    option.(map[string]interface{})["objectId"].(string),
			}

			records = append(records, record)
		}

	case nil:
		return nil, nil
	default:
		return nil, ErrNoAssetTypeError
	}

	return records, nil
>>>>>>> 1dea06aa
}<|MERGE_RESOLUTION|>--- conflicted
+++ resolved
@@ -1395,10 +1395,7 @@
 		return nil, ErrNoMapValuesError
 	}
 
-<<<<<<< HEAD
 	return customfieldsAsMap, nil
-=======
-	return cascading, nil
 }
 
 func ParseAssetCustomField(buffer bytes.Buffer, customField string) ([]*CustomFieldAssetScheme, error) {
@@ -1437,5 +1434,4 @@
 	}
 
 	return records, nil
->>>>>>> 1dea06aa
 }