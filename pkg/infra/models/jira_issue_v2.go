--- conflicted
+++ resolved
@@ -111,11 +111,7 @@
 	Reporter                 *UserScheme                     `json:"reporter,omitempty"`
 	Assignee                 *UserScheme                     `json:"assignee,omitempty"`
 	Resolution               *ResolutionScheme               `json:"resolution,omitempty"`
-<<<<<<< HEAD
-	Resolutiondate           *DateTimeScheme                 `json:"resolutiondate,omitempty"`
-=======
-	ResolutionDate           string                          `json:"resolutiondate,omitempty"`
->>>>>>> dc02af63
+	ResolutionDate           *DateTimeScheme                 `json:"resolutiondate,omitempty"`
 	Workratio                int                             `json:"workratio,omitempty"`
 	StatusCategoryChangeDate *DateTimeScheme                 `json:"statuscategorychangedate,omitempty"`
 	LastViewed               string                          `json:"lastViewed,omitempty"`
