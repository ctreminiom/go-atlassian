package models

// InfoScheme represents the information about a system.
type InfoScheme struct {
	Version          string               `json:"version,omitempty"`          // The version of the system.
	PlatformVersion  string               `json:"platformVersion,omitempty"`  // The platform version of the system.
	BuildDate        *InfoBuildDataScheme `json:"buildDate,omitempty"`        // The build date of the system.
	BuildChangeSet   string               `json:"buildChangeSet,omitempty"`   // The build change set of the system.
	IsLicensedForUse bool                 `json:"isLicensedForUse,omitempty"` // Indicates if the system is licensed for use.
	Links            *InfoLinkScheme      `json:"_links,omitempty"`           // Links related to the system.
}

// InfoBuildDataScheme represents the build date of a system.
type InfoBuildDataScheme struct {
<<<<<<< HEAD
	Iso8601     DateTimeScheme `json:"iso8601,omitempty"`     // The ISO 8601 format of the build date.
	Jira        string         `json:"jira,omitempty"`        // The Jira format of the build date.
	Friendly    string         `json:"friendly,omitempty"`    // The friendly format of the build date.
	EpochMillis int64          `json:"epochMillis,omitempty"` // The epoch milliseconds of the build date.
=======
	ISO8601     string `json:"iso8601,omitempty"`     // The ISO 8601 format of the build date.
	Jira        string `json:"jira,omitempty"`        // The Jira format of the build date.
	Friendly    string `json:"friendly,omitempty"`    // The friendly format of the build date.
	EpochMillis int64  `json:"epochMillis,omitempty"` // The epoch milliseconds of the build date.
>>>>>>> dc02af63
}

// InfoLinkScheme represents a link related to a system.
type InfoLinkScheme struct {
	Self string `json:"self,omitempty"` // The URL of the system itself.
}<|MERGE_RESOLUTION|>--- conflicted
+++ resolved
@@ -12,17 +12,10 @@
 
 // InfoBuildDataScheme represents the build date of a system.
 type InfoBuildDataScheme struct {
-<<<<<<< HEAD
-	Iso8601     DateTimeScheme `json:"iso8601,omitempty"`     // The ISO 8601 format of the build date.
+	ISO8601     DateTimeScheme `json:"iso8601,omitempty"`     // The ISO 8601 format of the build date.
 	Jira        string         `json:"jira,omitempty"`        // The Jira format of the build date.
 	Friendly    string         `json:"friendly,omitempty"`    // The friendly format of the build date.
 	EpochMillis int64          `json:"epochMillis,omitempty"` // The epoch milliseconds of the build date.
-=======
-	ISO8601     string `json:"iso8601,omitempty"`     // The ISO 8601 format of the build date.
-	Jira        string `json:"jira,omitempty"`        // The Jira format of the build date.
-	Friendly    string `json:"friendly,omitempty"`    // The friendly format of the build date.
-	EpochMillis int64  `json:"epochMillis,omitempty"` // The epoch milliseconds of the build date.
->>>>>>> dc02af63
 }
 
 // InfoLinkScheme represents a link related to a system.
