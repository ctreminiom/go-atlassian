--- conflicted
+++ resolved
@@ -75,17 +75,10 @@
 
 // CustomerRequestDateScheme represents a date for a customer request.
 type CustomerRequestDateScheme struct {
-<<<<<<< HEAD
-	Iso8601     DateTimeScheme `json:"iso8601,omitempty"`     // The ISO 8601 format of the date.
+	ISO8601     DateTimeScheme `json:"iso8601,omitempty"`     // The ISO 8601 format of the date.
 	Jira        string         `json:"jira,omitempty"`        // The Jira format of the date.
 	Friendly    string         `json:"friendly,omitempty"`    // The friendly format of the date.
 	EpochMillis int            `json:"epochMillis,omitempty"` // The epoch milliseconds of the date.
-=======
-	ISO8601     string `json:"iso8601,omitempty"`     // The ISO 8601 format of the date.
-	Jira        string `json:"jira,omitempty"`        // The Jira format of the date.
-	Friendly    string `json:"friendly,omitempty"`    // The friendly format of the date.
-	EpochMillis int    `json:"epochMillis,omitempty"` // The epoch milliseconds of the date.
->>>>>>> dc02af63
 }
 
 // CustomerRequestReporterScheme represents a reporter for a customer request.
@@ -115,17 +108,10 @@
 
 // CustomerRequestCurrentStatusDateScheme represents a date for a customer request current status.
 type CustomerRequestCurrentStatusDateScheme struct {
-<<<<<<< HEAD
-	Iso8601     DateTimeScheme `json:"iso8601,omitempty"`     // The ISO 8601 format of the date.
+	ISO8601     DateTimeScheme `json:"iso8601,omitempty"`     // The ISO 8601 format of the date.
 	Jira        string         `json:"jira,omitempty"`        // The Jira format of the date.
 	Friendly    string         `json:"friendly,omitempty"`    // The friendly format of the date.
 	EpochMillis int            `json:"epochMillis,omitempty"` // The epoch milliseconds of the date.
-=======
-	ISO8601     string `json:"iso8601,omitempty"`     // The ISO 8601 format of the date.
-	Jira        string `json:"jira,omitempty"`        // The Jira format of the date.
-	Friendly    string `json:"friendly,omitempty"`    // The friendly format of the date.
-	EpochMillis int    `json:"epochMillis,omitempty"` // The epoch milliseconds of the date.
->>>>>>> dc02af63
 }
 
 // CustomerRequestLinksScheme represents the links related to a customer request.
